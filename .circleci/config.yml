--- conflicted
+++ resolved
@@ -19,22 +19,14 @@
                     .circleci/create-hash.sh
             - restore_cache:
                 keys:
-<<<<<<< HEAD
-                    - riscv-tools-installed-v4-{{ checksum "../riscv-tools.hash" }}
-=======
-                    - riscv-tools-installed-v4-{{ checksum "CHIPYARD.hash" }}
->>>>>>> 02e99eb8
+                    - riscv-tools-installed-v4-{{ checksum "../riscv-tools.hash" }}
             - run:
                 name: Building riscv-tools
                 command: |
                     .circleci/build-toolchains.sh riscv-tools
                 no_output_timeout: 120m
             - save_cache:
-<<<<<<< HEAD
                 key: riscv-tools-installed-v4-{{ checksum "../riscv-tools.hash" }}
-=======
-                key: riscv-tools-installed-v4-{{ checksum "CHIPYARD.hash" }}
->>>>>>> 02e99eb8
                 paths:
                     - "/home/riscvuser/riscv-tools-install"
     install-esp-toolchain:
@@ -119,11 +111,7 @@
                     .circleci/create-hash.sh
             - restore_cache:
                 keys:
-<<<<<<< HEAD
-                    - riscv-tools-installed-v4-{{ checksum "../riscv-tools.hash" }}
-=======
-                    - riscv-tools-installed-v4-{{ checksum "CHIPYARD.hash" }}
->>>>>>> 02e99eb8
+                    - riscv-tools-installed-v4-{{ checksum "../riscv-tools.hash" }}
             - restore_cache:
                 keys:
                     - chipyard-v12-{{ checksum "CHIPYARD.hash" }}
@@ -155,11 +143,7 @@
                     .circleci/create-hash.sh
             - restore_cache:
                 keys:
-<<<<<<< HEAD
-                    - riscv-tools-installed-v4-{{ checksum "../riscv-tools.hash" }}
-=======
-                    - riscv-tools-installed-v4-{{ checksum "CHIPYARD.hash" }}
->>>>>>> 02e99eb8
+                    - riscv-tools-installed-v4-{{ checksum "../riscv-tools.hash" }}
             - restore_cache:
                 keys:
                     - chipyard-v12-{{ checksum "CHIPYARD.hash" }}
@@ -191,11 +175,7 @@
                     .circleci/create-hash.sh
             - restore_cache:
                 keys:
-<<<<<<< HEAD
-                    - riscv-tools-installed-v4-{{ checksum "../riscv-tools.hash" }}
-=======
-                    - riscv-tools-installed-v4-{{ checksum "CHIPYARD.hash" }}
->>>>>>> 02e99eb8
+                    - riscv-tools-installed-v4-{{ checksum "../riscv-tools.hash" }}
             - restore_cache:
                 keys:
                     - chipyard-v12-{{ checksum "CHIPYARD.hash" }}
@@ -227,11 +207,7 @@
                     .circleci/create-hash.sh
             - restore_cache:
                 keys:
-<<<<<<< HEAD
-                    - riscv-tools-installed-v4-{{ checksum "../riscv-tools.hash" }}
-=======
-                    - riscv-tools-installed-v4-{{ checksum "CHIPYARD.hash" }}
->>>>>>> 02e99eb8
+                    - riscv-tools-installed-v4-{{ checksum "../riscv-tools.hash" }}
             - restore_cache:
                 keys:
                     - chipyard-v12-{{ checksum "CHIPYARD.hash" }}
@@ -263,11 +239,7 @@
                     .circleci/create-hash.sh
             - restore_cache:
                 keys:
-<<<<<<< HEAD
-                    - riscv-tools-installed-v4-{{ checksum "../riscv-tools.hash" }}
-=======
-                    - riscv-tools-installed-v4-{{ checksum "CHIPYARD.hash" }}
->>>>>>> 02e99eb8
+                    - riscv-tools-installed-v4-{{ checksum "../riscv-tools.hash" }}
             - restore_cache:
                 keys:
                     - chipyard-v12-{{ checksum "CHIPYARD.hash" }}
@@ -299,11 +271,7 @@
                     .circleci/create-hash.sh
             - restore_cache:
                 keys:
-<<<<<<< HEAD
-                    - riscv-tools-installed-v4-{{ checksum "../riscv-tools.hash" }}
-=======
-                    - riscv-tools-installed-v4-{{ checksum "CHIPYARD.hash" }}
->>>>>>> 02e99eb8
+                    - riscv-tools-installed-v4-{{ checksum "../riscv-tools.hash" }}
             - restore_cache:
                 keys:
                     - chipyard-v12-{{ checksum "CHIPYARD.hash" }}
@@ -364,11 +332,7 @@
                     .circleci/create-hash.sh
             - restore_cache:
                 keys:
-<<<<<<< HEAD
-                    - riscv-tools-installed-v4-{{ checksum "../riscv-tools.hash" }}
-=======
-                    - riscv-tools-installed-v4-{{ checksum "CHIPYARD.hash" }}
->>>>>>> 02e99eb8
+                    - riscv-tools-installed-v4-{{ checksum "../riscv-tools.hash" }}
             - restore_cache:
                 keys:
                     - smallboomconfig-{{ .Branch }}-{{ .Revision }}
@@ -393,11 +357,7 @@
                     .circleci/create-hash.sh
             - restore_cache:
                 keys:
-<<<<<<< HEAD
-                    - riscv-tools-installed-v4-{{ checksum "../riscv-tools.hash" }}
-=======
-                    - riscv-tools-installed-v4-{{ checksum "CHIPYARD.hash" }}
->>>>>>> 02e99eb8
+                    - riscv-tools-installed-v4-{{ checksum "../riscv-tools.hash" }}
             - restore_cache:
                 keys:
                     - smallboomconfig-{{ .Branch }}-{{ .Revision }}
@@ -421,11 +381,7 @@
                     .circleci/create-hash.sh
             - restore_cache:
                 keys:
-<<<<<<< HEAD
-                    - riscv-tools-installed-v4-{{ checksum "../riscv-tools.hash" }}
-=======
-                    - riscv-tools-installed-v4-{{ checksum "CHIPYARD.hash" }}
->>>>>>> 02e99eb8
+                    - riscv-tools-installed-v4-{{ checksum "../riscv-tools.hash" }}
             - restore_cache:
                 keys:
                     - mediumboomconfig-{{ .Branch }}-{{ .Revision }}
@@ -450,11 +406,7 @@
                     .circleci/create-hash.sh
             - restore_cache:
                 keys:
-<<<<<<< HEAD
-                    - riscv-tools-installed-v4-{{ checksum "../riscv-tools.hash" }}
-=======
-                    - riscv-tools-installed-v4-{{ checksum "CHIPYARD.hash" }}
->>>>>>> 02e99eb8
+                    - riscv-tools-installed-v4-{{ checksum "../riscv-tools.hash" }}
             - restore_cache:
                 keys:
                     - mediumboomconfig-{{ .Branch }}-{{ .Revision }}
@@ -478,11 +430,7 @@
                     .circleci/create-hash.sh
             - restore_cache:
                 keys:
-<<<<<<< HEAD
-                    - riscv-tools-installed-v4-{{ checksum "../riscv-tools.hash" }}
-=======
-                    - riscv-tools-installed-v4-{{ checksum "CHIPYARD.hash" }}
->>>>>>> 02e99eb8
+                    - riscv-tools-installed-v4-{{ checksum "../riscv-tools.hash" }}
             - restore_cache:
                 keys:
                     - largeboomconfig-{{ .Branch }}-{{ .Revision }}
@@ -507,11 +455,7 @@
                     .circleci/create-hash.sh
             - restore_cache:
                 keys:
-<<<<<<< HEAD
-                    - riscv-tools-installed-v4-{{ checksum "../riscv-tools.hash" }}
-=======
-                    - riscv-tools-installed-v4-{{ checksum "CHIPYARD.hash" }}
->>>>>>> 02e99eb8
+                    - riscv-tools-installed-v4-{{ checksum "../riscv-tools.hash" }}
             - restore_cache:
                 keys:
                     - largeboomconfig-{{ .Branch }}-{{ .Revision }}
@@ -535,11 +479,7 @@
                     .circleci/create-hash.sh
             - restore_cache:
                 keys:
-<<<<<<< HEAD
-                    - riscv-tools-installed-v4-{{ checksum "../riscv-tools.hash" }}
-=======
-                    - riscv-tools-installed-v4-{{ checksum "CHIPYARD.hash" }}
->>>>>>> 02e99eb8
+                    - riscv-tools-installed-v4-{{ checksum "../riscv-tools.hash" }}
             - restore_cache:
                 keys:
                     - megaboomconfig-{{ .Branch }}-{{ .Revision }}
@@ -564,11 +504,7 @@
                     .circleci/create-hash.sh
             - restore_cache:
                 keys:
-<<<<<<< HEAD
-                    - riscv-tools-installed-v4-{{ checksum "../riscv-tools.hash" }}
-=======
-                    - riscv-tools-installed-v4-{{ checksum "CHIPYARD.hash" }}
->>>>>>> 02e99eb8
+                    - riscv-tools-installed-v4-{{ checksum "../riscv-tools.hash" }}
             - restore_cache:
                 keys:
                     - megaboomconfig-{{ .Branch }}-{{ .Revision }}
@@ -593,11 +529,7 @@
                     .circleci/create-hash.sh
             - restore_cache:
                 keys:
-<<<<<<< HEAD
-                    - riscv-tools-installed-v4-{{ checksum "../riscv-tools.hash" }}
-=======
-                    - riscv-tools-installed-v4-{{ checksum "CHIPYARD.hash" }}
->>>>>>> 02e99eb8
+                    - riscv-tools-installed-v4-{{ checksum "../riscv-tools.hash" }}
             - restore_cache:
                 keys:
                     - smallboomandrocketconfig-{{ .Branch }}-{{ .Revision }}
@@ -622,11 +554,7 @@
                     .circleci/create-hash.sh
             - restore_cache:
                 keys:
-<<<<<<< HEAD
-                    - riscv-tools-installed-v4-{{ checksum "../riscv-tools.hash" }}
-=======
-                    - riscv-tools-installed-v4-{{ checksum "CHIPYARD.hash" }}
->>>>>>> 02e99eb8
+                    - riscv-tools-installed-v4-{{ checksum "../riscv-tools.hash" }}
             - restore_cache:
                 keys:
                     - smallboomandrocketconfig-{{ .Branch }}-{{ .Revision }}
@@ -650,11 +578,7 @@
                     .circleci/create-hash.sh
             - restore_cache:
                 keys:
-<<<<<<< HEAD
-                    - riscv-tools-installed-v4-{{ checksum "../riscv-tools.hash" }}
-=======
-                    - riscv-tools-installed-v4-{{ checksum "CHIPYARD.hash" }}
->>>>>>> 02e99eb8
+                    - riscv-tools-installed-v4-{{ checksum "../riscv-tools.hash" }}
             - restore_cache:
                 keys:
                     - smallrv32boomconfig-{{ .Branch }}-{{ .Revision }}
@@ -679,11 +603,7 @@
                     .circleci/create-hash.sh
             - restore_cache:
                 keys:
-<<<<<<< HEAD
-                    - riscv-tools-installed-v4-{{ checksum "../riscv-tools.hash" }}
-=======
-                    - riscv-tools-installed-v4-{{ checksum "CHIPYARD.hash" }}
->>>>>>> 02e99eb8
+                    - riscv-tools-installed-v4-{{ checksum "../riscv-tools.hash" }}
             - restore_cache:
                 keys:
                     - smallrv32boomconfig-{{ .Branch }}-{{ .Revision }}
@@ -691,9 +611,8 @@
                 keys:
                     - verilator-v12-{{ checksum "CHIPYARD.hash" }}
             - run:
-<<<<<<< HEAD
-                name: Run SmallRV32UnifiedBoomConfig riscv tests
-                command: .circleci/run-tests.sh rv32unifiedboom
+                name: Run SmallRV32BoomConfig riscv tests
+                command: .circleci/run-tests.sh rv32boom
     hwachaboomconfig-run-riscv-tests:
         docker:
             - image: riscvboom/riscvboom-images:0.0.10
@@ -718,10 +637,6 @@
             - run:
                 name: Run HwachaBoomConfig riscv tests
                 command: .circleci/run-tests.sh hwachaboom
-=======
-                name: Run SmallRV32BoomConfig riscv tests
-                command: .circleci/run-tests.sh rv32boom
->>>>>>> 02e99eb8
 
 # Order and dependencies of jobs to run
 workflows:
@@ -758,13 +673,8 @@
             - prepare-smallboomandrocketconfig:
                 requires:
                     - prepare-build-environment
-<<<<<<< HEAD
                     - install-riscv-toolchain
-            - prepare-smallrv32unifiedboomconfig:
-=======
-                    - install-riscv-tools
             - prepare-smallrv32boomconfig:
->>>>>>> 02e99eb8
                 requires:
                     - prepare-build-environment
                     - install-riscv-toolchain
@@ -816,13 +726,9 @@
             # Run the SmallRV32BoomConfig tests
             - smallrv32boomconfig-run-riscv-tests:
                 requires:
-<<<<<<< HEAD
-                    - prepare-smallrv32unifiedboomconfig
+                    - prepare-smallrv32boomconfig
 
             # Run the HwachaBoomConfig tests
             - hwachaboomconfig-run-riscv-tests:
                 requires:
-                    - prepare-hwachaboomconfig
-=======
-                    - prepare-smallrv32boomconfig
->>>>>>> 02e99eb8
+                    - prepare-hwachaboomconfig