#!/bin/bash

<<<<<<< HEAD
#-------------------------------------------------------------
# init submodules with chipyard hash given by riscv-boom and
# use right boom version
#
# run location: circle ci docker image
#-------------------------------------------------------------
=======
# init submodules with chipyard hash given by riscv-boom
>>>>>>> 2668248c

# turn echo on and error on earliest command
set -ex

# get shared variables
SCRIPT_DIR="$( cd "$( dirname "$0" )" && pwd )"
source $SCRIPT_DIR/defaults.sh

# call clean on exit
trap clean EXIT

run_script $SCRIPT_DIR/clean-old-files.sh $CI_DIR

# check to see if both dirs exist
if [ ! -d "$LOCAL_CHIPYARD_DIR" ]; then
    cd $HOME

    git clone --progress --verbose https://github.com/ucb-bar/chipyard.git chipyard
    cd $LOCAL_CHIPYARD_DIR

    echo "Checking out Chipyard version: $(cat $LOCAL_CHECKOUT_DIR/CHIPYARD.hash)"
    git fetch
    git checkout $(cat $LOCAL_CHECKOUT_DIR/CHIPYARD.hash)

    # init all submodules (according to what chipyard wants)
    ./scripts/init-submodules-no-riscv-tools.sh

    # move the pull request riscv-boom repo into chipyard
    rm -rf $LOCAL_CHIPYARD_DIR/generators/boom
    cp -r $LOCAL_CHECKOUT_DIR $LOCAL_CHIPYARD_DIR/generators/boom/
<<<<<<< HEAD
=======

    clean
>>>>>>> 2668248c
fi<|MERGE_RESOLUTION|>--- conflicted
+++ resolved
@@ -1,15 +1,11 @@
 #!/bin/bash
 
-<<<<<<< HEAD
 #-------------------------------------------------------------
 # init submodules with chipyard hash given by riscv-boom and
 # use right boom version
 #
 # run location: circle ci docker image
 #-------------------------------------------------------------
-=======
-# init submodules with chipyard hash given by riscv-boom
->>>>>>> 2668248c
 
 # turn echo on and error on earliest command
 set -ex
@@ -40,9 +36,6 @@
     # move the pull request riscv-boom repo into chipyard
     rm -rf $LOCAL_CHIPYARD_DIR/generators/boom
     cp -r $LOCAL_CHECKOUT_DIR $LOCAL_CHIPYARD_DIR/generators/boom/
-<<<<<<< HEAD
-=======
 
     clean
->>>>>>> 2668248c
 fi