//******************************************************************************
// Copyright (c) 2011 - 2018, The Regents of the University of California (Regents).
// All Rights Reserved. See LICENSE and LICENSE.SiFive for license details.
//------------------------------------------------------------------------------

//------------------------------------------------------------------------------
//------------------------------------------------------------------------------
// RISCV Processor Constants
//------------------------------------------------------------------------------
//------------------------------------------------------------------------------

package boom.common.constants

import chisel3._
import chisel3.util._

import freechips.rocketchip.config.Parameters
import freechips.rocketchip.util.Str
import freechips.rocketchip.rocket.RVCExpander

/**
<<<<<<< HEAD
 * Mixin indicating the debug flags that can be set for viewing different
 * debug printf's
 */
trait BOOMDebugConstants
{
  val DEBUG_PRINTF        = false // use the Chisel printf functionality
  val COMMIT_LOG_PRINTF   = false // dump commit state, for comparision against ISA sim
  val MEMTRACE_PRINTF     = false // dump trace of memory accesses to L1D for debugging

  val DROMAJO_COSIM_ENABLE = false // enable dromajo cosim

  // When enabling DEBUG_PRINTF, the vertical whitespace can be padded out
  // such that viewing the *.out file in vim can line up veritically to
  // enable ctrl+f/ctrl+b to advance the *.out file one cycle without
  // moving the structures.
  val debugScreenheight  = 79

  // turn off stuff to dramatically reduce Chisel node count
  val DEBUG_PRINTF_LSU    = true && DEBUG_PRINTF
  val DEBUG_PRINTF_ROB    = true && DEBUG_PRINTF
  val DEBUG_PRINTF_TAGE   = true && DEBUG_PRINTF
  val DEBUG_PRINTF_FTQ    = true && DEBUG_PRINTF
  val DEBUG_PRINTF_IQ     = true && DEBUG_PRINTF

}

/**
=======
>>>>>>> 96409013
 * Mixin for issue queue types
 */
trait IQType
{
  val IQT_SZ  = 3
  val IQT_INT = 1.U(IQT_SZ.W)
  val IQT_MEM = 2.U(IQT_SZ.W)
  val IQT_FP  = 4.U(IQT_SZ.W)

  val IQT_IFP = 5.U(IQT_SZ.W)
  val IQT_MFP = 6.U(IQT_SZ.W)
}


/**
 * Mixin for scalar operation constants
 */
trait ScalarOpConstants
{
  val X = BitPat("b?")
  val Y = BitPat("b1")
  val N = BitPat("b0")

  //************************************
  // Extra Constants

  // Which branch predictor predicted us
  val BSRC_SZ = 2
  val BSRC_1 = 0.U(BSRC_SZ.W) // 1-cycle branch pred
  val BSRC_2 = 1.U(BSRC_SZ.W) // 2-cycle branch pred
  val BSRC_3 = 2.U(BSRC_SZ.W) // 3-cycle branch pred
  val BSRC_C = 3.U(BSRC_SZ.W) // core branch resolution

  //************************************
  // Control Signals

  // CFI types
  val CFI_SZ   = 3
  val CFI_X    = 0.U(CFI_SZ.W) // Not a CFI instruction
  val CFI_BR   = 1.U(CFI_SZ.W) // Branch
  val CFI_JAL  = 2.U(CFI_SZ.W) // JAL
  val CFI_JALR = 3.U(CFI_SZ.W) // JALR

  // PC Select Signal
  val PC_PLUS4 = 0.U(2.W)  // PC + 4
  val PC_BRJMP = 1.U(2.W)  // brjmp_target
  val PC_JALR  = 2.U(2.W)  // jump_reg_target

  // Branch Type
  val BR_N   = 0.U(4.W)  // Next
  val BR_NE  = 1.U(4.W)  // Branch on NotEqual
  val BR_EQ  = 2.U(4.W)  // Branch on Equal
  val BR_GE  = 3.U(4.W)  // Branch on Greater/Equal
  val BR_GEU = 4.U(4.W)  // Branch on Greater/Equal Unsigned
  val BR_LT  = 5.U(4.W)  // Branch on Less Than
  val BR_LTU = 6.U(4.W)  // Branch on Less Than Unsigned
  val BR_J   = 7.U(4.W)  // Jump
  val BR_JR  = 8.U(4.W)  // Jump Register

  // RS1 Operand Select Signal
  val OP1_RS1 = 0.U(2.W) // Register Source #1
  val OP1_ZERO= 1.U(2.W)
  val OP1_PC  = 2.U(2.W)
  val OP1_X   = BitPat("b??")

  // RS2 Operand Select Signal
  val OP2_RS2 = 0.U(3.W) // Register Source #2
  val OP2_IMM = 1.U(3.W) // immediate
  val OP2_ZERO= 2.U(3.W) // constant 0
  val OP2_NEXT= 3.U(3.W) // constant 2/4 (for PC+2/4)
  val OP2_IMMC= 4.U(3.W) // for CSR imm found in RS1
  val OP2_X   = BitPat("b???")

  // Register File Write Enable Signal
  val REN_0   = false.B
  val REN_1   = true.B

  // Is 32b Word or 64b Doubldword?
  val SZ_DW = 1
  val DW_X   = true.B // Bool(xLen==64)
  val DW_32  = false.B
  val DW_64  = true.B
  val DW_XPR = true.B // Bool(xLen==64)

  // Memory Enable Signal
  val MEN_0   = false.B
  val MEN_1   = true.B
  val MEN_X   = false.B

  // Immediate Extend Select
  val IS_I   = 0.U(3.W)  // I-Type  (LD,ALU)
  val IS_S   = 1.U(3.W)  // S-Type  (ST)
  val IS_B   = 2.U(3.W)  // SB-Type (BR)
  val IS_U   = 3.U(3.W)  // U-Type  (LUI/AUIPC)
  val IS_J   = 4.U(3.W)  // UJ-Type (J/JAL)
  val IS_X   = BitPat("b???")

  // Decode Stage Control Signals
  val RT_FIX   = 0.U(2.W)
  val RT_FLT   = 1.U(2.W)
  val RT_PAS   = 3.U(2.W) // pass-through (prs1 := lrs1, etc)
  val RT_X     = 2.U(2.W) // not-a-register (but shouldn't get a busy-bit, etc.)
                             // TODO rename RT_NAR

  // Micro-op opcodes
  // TODO change micro-op opcodes into using enum
  val UOPC_SZ = 7
  val uopX    = BitPat.dontCare(UOPC_SZ)
  val uopNOP  =  0.U(UOPC_SZ.W)
  val uopLD   =  1.U(UOPC_SZ.W)
  val uopSTA  =  2.U(UOPC_SZ.W)  // store address generation
  val uopSTD  =  3.U(UOPC_SZ.W)  // store data generation
  val uopLUI  =  4.U(UOPC_SZ.W)

  val uopADDI =  5.U(UOPC_SZ.W)
  val uopANDI =  6.U(UOPC_SZ.W)
  val uopORI  =  7.U(UOPC_SZ.W)
  val uopXORI =  8.U(UOPC_SZ.W)
  val uopSLTI =  9.U(UOPC_SZ.W)
  val uopSLTIU= 10.U(UOPC_SZ.W)
  val uopSLLI = 11.U(UOPC_SZ.W)
  val uopSRAI = 12.U(UOPC_SZ.W)
  val uopSRLI = 13.U(UOPC_SZ.W)

  val uopSLL  = 14.U(UOPC_SZ.W)
  val uopADD  = 15.U(UOPC_SZ.W)
  val uopSUB  = 16.U(UOPC_SZ.W)
  val uopSLT  = 17.U(UOPC_SZ.W)
  val uopSLTU = 18.U(UOPC_SZ.W)
  val uopAND  = 19.U(UOPC_SZ.W)
  val uopOR   = 20.U(UOPC_SZ.W)
  val uopXOR  = 21.U(UOPC_SZ.W)
  val uopSRA  = 22.U(UOPC_SZ.W)
  val uopSRL  = 23.U(UOPC_SZ.W)

  val uopBEQ  = 24.U(UOPC_SZ.W)
  val uopBNE  = 25.U(UOPC_SZ.W)
  val uopBGE  = 26.U(UOPC_SZ.W)
  val uopBGEU = 27.U(UOPC_SZ.W)
  val uopBLT  = 28.U(UOPC_SZ.W)
  val uopBLTU = 29.U(UOPC_SZ.W)
  val uopCSRRW= 30.U(UOPC_SZ.W)
  val uopCSRRS= 31.U(UOPC_SZ.W)
  val uopCSRRC= 32.U(UOPC_SZ.W)
  val uopCSRRWI=33.U(UOPC_SZ.W)
  val uopCSRRSI=34.U(UOPC_SZ.W)
  val uopCSRRCI=35.U(UOPC_SZ.W)

  val uopJ    = 36.U(UOPC_SZ.W)
  val uopJAL  = 37.U(UOPC_SZ.W)
  val uopJALR = 38.U(UOPC_SZ.W)
  val uopAUIPC= 39.U(UOPC_SZ.W)

//val uopSRET = 40.U(UOPC_SZ.W)
  val uopCFLSH= 41.U(UOPC_SZ.W)
  val uopFENCE= 42.U(UOPC_SZ.W)

  val uopADDIW= 43.U(UOPC_SZ.W)
  val uopADDW = 44.U(UOPC_SZ.W)
  val uopSUBW = 45.U(UOPC_SZ.W)
  val uopSLLIW= 46.U(UOPC_SZ.W)
  val uopSLLW = 47.U(UOPC_SZ.W)
  val uopSRAIW= 48.U(UOPC_SZ.W)
  val uopSRAW = 49.U(UOPC_SZ.W)
  val uopSRLIW= 50.U(UOPC_SZ.W)
  val uopSRLW = 51.U(UOPC_SZ.W)
  val uopMUL  = 52.U(UOPC_SZ.W)
  val uopMULH = 53.U(UOPC_SZ.W)
  val uopMULHU= 54.U(UOPC_SZ.W)
  val uopMULHSU=55.U(UOPC_SZ.W)
  val uopMULW = 56.U(UOPC_SZ.W)
  val uopDIV  = 57.U(UOPC_SZ.W)
  val uopDIVU = 58.U(UOPC_SZ.W)
  val uopREM  = 59.U(UOPC_SZ.W)
  val uopREMU = 60.U(UOPC_SZ.W)
  val uopDIVW = 61.U(UOPC_SZ.W)
  val uopDIVUW= 62.U(UOPC_SZ.W)
  val uopREMW = 63.U(UOPC_SZ.W)
  val uopREMUW= 64.U(UOPC_SZ.W)

  val uopFENCEI    =  65.U(UOPC_SZ.W)
  //               =  66.U(UOPC_SZ.W)
  val uopAMO_AG    =  67.U(UOPC_SZ.W) // AMO-address gen (use normal STD for datagen)

  val uopFMV_S_X   =  68.U(UOPC_SZ.W)
  val uopFMV_D_X   =  69.U(UOPC_SZ.W)
  val uopFMV_X_S   =  70.U(UOPC_SZ.W)
  val uopFMV_X_D   =  71.U(UOPC_SZ.W)

  val uopFSGNJ_S   =  72.U(UOPC_SZ.W)
  val uopFSGNJ_D   =  73.U(UOPC_SZ.W)

  val uopFCVT_S_D  =  74.U(UOPC_SZ.W)
  val uopFCVT_D_S  =  75.U(UOPC_SZ.W)

  val uopFCVT_S_X  =  76.U(UOPC_SZ.W)
  val uopFCVT_D_X  =  77.U(UOPC_SZ.W)

  val uopFCVT_X_S  =  78.U(UOPC_SZ.W)
  val uopFCVT_X_D  =  79.U(UOPC_SZ.W)

  val uopCMPR_S    =  80.U(UOPC_SZ.W)
  val uopCMPR_D    =  81.U(UOPC_SZ.W)

  val uopFCLASS_S  =  82.U(UOPC_SZ.W)
  val uopFCLASS_D  =  83.U(UOPC_SZ.W)

  val uopFMINMAX_S =  84.U(UOPC_SZ.W)
  val uopFMINMAX_D =  85.U(UOPC_SZ.W)

  //               =  86.U(UOPC_SZ.W)
  val uopFADD_S    =  87.U(UOPC_SZ.W)
  val uopFSUB_S    =  88.U(UOPC_SZ.W)
  val uopFMUL_S    =  89.U(UOPC_SZ.W)
  val uopFADD_D    =  90.U(UOPC_SZ.W)
  val uopFSUB_D    =  91.U(UOPC_SZ.W)
  val uopFMUL_D    =  92.U(UOPC_SZ.W)

  val uopFMADD_S   =  93.U(UOPC_SZ.W)
  val uopFMSUB_S   =  94.U(UOPC_SZ.W)
  val uopFNMADD_S  =  95.U(UOPC_SZ.W)
  val uopFNMSUB_S  =  96.U(UOPC_SZ.W)
  val uopFMADD_D   =  97.U(UOPC_SZ.W)
  val uopFMSUB_D   =  98.U(UOPC_SZ.W)
  val uopFNMADD_D  =  99.U(UOPC_SZ.W)
  val uopFNMSUB_D  = 100.U(UOPC_SZ.W)

  val uopFDIV_S    = 101.U(UOPC_SZ.W)
  val uopFDIV_D    = 102.U(UOPC_SZ.W)
  val uopFSQRT_S   = 103.U(UOPC_SZ.W)
  val uopFSQRT_D   = 104.U(UOPC_SZ.W)

  val uopWFI       = 105.U(UOPC_SZ.W) // pass uop down the CSR pipeline
  val uopERET      = 106.U(UOPC_SZ.W) // pass uop down the CSR pipeline, also is ERET
  val uopSFENCE    = 107.U(UOPC_SZ.W)

  val uopROCC      = 108.U(UOPC_SZ.W)

  val uopMOV       = 109.U(UOPC_SZ.W) // conditional mov decoded from "add rd, x0, rs2"

  // The Bubble Instruction (Machine generated NOP)
  // Insert (XOR x0,x0,x0) which is different from software compiler
  // generated NOPs which are (ADDI x0, x0, 0).
  // Reasoning for this is to let visualizers and stat-trackers differentiate
  // between software NOPs and machine-generated Bubbles in the pipeline.
  val BUBBLE  = (0x4033).U(32.W)

  def NullMicroOp()(implicit p: Parameters): boom.common.MicroOp = {
    val uop = Wire(new boom.common.MicroOp)
    uop            := DontCare // Overridden in the following lines
    uop.uopc       := uopNOP // maybe not required, but helps on asserts that try to catch spurious behavior
    uop.bypassable := false.B
    uop.fp_val     := false.B
    uop.uses_stq   := false.B
    uop.uses_ldq   := false.B
    uop.pdst       := 0.U
    uop.dst_rtype  := RT_X

    val cs = Wire(new boom.common.CtrlSignals())
    cs             := DontCare // Overridden in the following lines
    cs.br_type     := BR_N
    cs.csr_cmd     := freechips.rocketchip.rocket.CSR.N
    cs.is_load     := false.B
    cs.is_sta      := false.B
    cs.is_std      := false.B

    uop.ctrl := cs
    uop
  }
}

/**
 * Mixin for RISCV constants
 */
trait RISCVConstants
{
  // abstract out instruction decode magic numbers
  val RD_MSB  = 11
  val RD_LSB  = 7
  val RS1_MSB = 19
  val RS1_LSB = 15
  val RS2_MSB = 24
  val RS2_LSB = 20
  val RS3_MSB = 31
  val RS3_LSB = 27

  val CSR_ADDR_MSB = 31
  val CSR_ADDR_LSB = 20
  val CSR_ADDR_SZ = 12

  // location of the fifth bit in the shamt (for checking for illegal ops for SRAIW,etc.)
  val SHAMT_5_BIT = 25
  val LONGEST_IMM_SZ = 20
  val X0 = 0.U
  val RA = 1.U // return address register

  // memory consistency model
  // The C/C++ atomics MCM requires that two loads to the same address maintain program order.
  // The Cortex A9 does NOT enforce load/load ordering (which leads to buggy behavior).
  val MCM_ORDER_DEPENDENT_LOADS = true

  val jal_opc = (0x6f).U
  val jalr_opc = (0x67).U

  def GetUop(inst: UInt): UInt = inst(6,0)
  def GetRd (inst: UInt): UInt = inst(RD_MSB,RD_LSB)
  def GetRs1(inst: UInt): UInt = inst(RS1_MSB,RS1_LSB)

  def ExpandRVC(inst: UInt)(implicit p: Parameters): UInt = {
    val rvc_exp = Module(new RVCExpander)
    rvc_exp.io.in := inst
    Mux(rvc_exp.io.rvc, rvc_exp.io.out.bits, inst)
  }

  // Note: Accepts only EXPANDED rvc instructions
  def ComputeBranchTarget(pc: UInt, inst: UInt, xlen: Int)(implicit p: Parameters): UInt = {
    val b_imm32 = Cat(Fill(20,inst(31)), inst(7), inst(30,25), inst(11,8), 0.U(1.W))
    ((pc.asSInt + b_imm32.asSInt).asSInt & (-2).S).asUInt
  }

  // Note: Accepts only EXPANDED rvc instructions
  def ComputeJALTarget(pc: UInt, inst: UInt, xlen: Int)(implicit p: Parameters): UInt = {
    val j_imm32 = Cat(Fill(12,inst(31)), inst(19,12), inst(20), inst(30,25), inst(24,21), 0.U(1.W))
    ((pc.asSInt + j_imm32.asSInt).asSInt & (-2).S).asUInt
  }

  // Note: Accepts only EXPANDED rvc instructions
  def GetCfiType(inst: UInt)(implicit p: Parameters): UInt = {
    val bdecode = Module(new boom.exu.BranchDecode)
    bdecode.io.inst := inst
    bdecode.io.pc := 0.U
    bdecode.io.out.cfi_type
  }
}

/**
 * Mixin for exception cause constants
 */
trait ExcCauseConstants
{
  // a memory disambigious misspeculation occurred
  val MINI_EXCEPTION_MEM_ORDERING = 16.U
<<<<<<< HEAD
  // an instruction needs to be replayed (e.g., I$ asks for a replay)
  val MINI_EXCEPTION_REPLAY = 17.U
  // unblock a store when it's blocked by nonstop loads
  val MINI_EXCEPTION_STORE_BLOCKED = 18.U

  require (!freechips.rocketchip.rocket.Causes.all.contains(16))
  require (!freechips.rocketchip.rocket.Causes.all.contains(17))
  require (!freechips.rocketchip.rocket.Causes.all.contains(18))
=======

  require (!freechips.rocketchip.rocket.Causes.all.contains(16))
>>>>>>> 96409013
}<|MERGE_RESOLUTION|>--- conflicted
+++ resolved
@@ -19,36 +19,6 @@
 import freechips.rocketchip.rocket.RVCExpander
 
 /**
-<<<<<<< HEAD
- * Mixin indicating the debug flags that can be set for viewing different
- * debug printf's
- */
-trait BOOMDebugConstants
-{
-  val DEBUG_PRINTF        = false // use the Chisel printf functionality
-  val COMMIT_LOG_PRINTF   = false // dump commit state, for comparision against ISA sim
-  val MEMTRACE_PRINTF     = false // dump trace of memory accesses to L1D for debugging
-
-  val DROMAJO_COSIM_ENABLE = false // enable dromajo cosim
-
-  // When enabling DEBUG_PRINTF, the vertical whitespace can be padded out
-  // such that viewing the *.out file in vim can line up veritically to
-  // enable ctrl+f/ctrl+b to advance the *.out file one cycle without
-  // moving the structures.
-  val debugScreenheight  = 79
-
-  // turn off stuff to dramatically reduce Chisel node count
-  val DEBUG_PRINTF_LSU    = true && DEBUG_PRINTF
-  val DEBUG_PRINTF_ROB    = true && DEBUG_PRINTF
-  val DEBUG_PRINTF_TAGE   = true && DEBUG_PRINTF
-  val DEBUG_PRINTF_FTQ    = true && DEBUG_PRINTF
-  val DEBUG_PRINTF_IQ     = true && DEBUG_PRINTF
-
-}
-
-/**
-=======
->>>>>>> 96409013
  * Mixin for issue queue types
  */
 trait IQType
@@ -390,18 +360,9 @@
 trait ExcCauseConstants
 {
   // a memory disambigious misspeculation occurred
-  val MINI_EXCEPTION_MEM_ORDERING = 16.U
-<<<<<<< HEAD
-  // an instruction needs to be replayed (e.g., I$ asks for a replay)
-  val MINI_EXCEPTION_REPLAY = 17.U
-  // unblock a store when it's blocked by nonstop loads
-  val MINI_EXCEPTION_STORE_BLOCKED = 18.U
+  val MINI_EXCEPTION_MEM_ORDERING  = 16.U
+  val MINI_EXCEPTION_STORE_BLOCKED = 17.U
 
   require (!freechips.rocketchip.rocket.Causes.all.contains(16))
   require (!freechips.rocketchip.rocket.Causes.all.contains(17))
-  require (!freechips.rocketchip.rocket.Causes.all.contains(18))
-=======
-
-  require (!freechips.rocketchip.rocket.Causes.all.contains(16))
->>>>>>> 96409013
 }