--- conflicted
+++ resolved
@@ -66,19 +66,6 @@
  * @param crossing ...
  */
 class BoomTile(
-<<<<<<< HEAD
-    val boomParams: BoomTileParams,
-    crossing: ClockCrossingType,
-    lookup: LookupByHartIdImpl,
-    q: Parameters)
-    extends BaseTile(boomParams, crossing, lookup, q)
-    with SinksExternalInterrupts
-    with SourcesExternalNotifications
-    with HasBoomLazyRoCC  // implies CanHaveSharedFPU with CanHavePTW with HasHellaCache
-    with CanHaveBoomPTW
-    with HasBoomICacheFrontend
-    with HasBoomLSU
-=======
   val boomParams: BoomTileParams,
   crossing: ClockCrossingType,
   lookup: LookupByHartIdImpl,
@@ -89,9 +76,8 @@
   with SourcesExternalNotifications
   with HasBoomLazyRoCC  // implies CanHaveSharedFPU with CanHavePTW with HasHellaCache
   with CanHaveBoomPTW
-  with HasBoomHellaCache
   with HasBoomICacheFrontend
->>>>>>> 577eee7f
+  with HasBoomLSU
 {
 
   // Private constructor ensures altered LazyModule.p is used implicitly
@@ -203,17 +189,10 @@
  * @param outer top level BOOM tile
  */
 class BoomTileModuleImp(outer: BoomTile) extends BaseTileModuleImp(outer)
-<<<<<<< HEAD
-    with HasBoomLazyRoCCModule
-    with CanHaveBoomPTWModule
-    with HasBoomICacheFrontendModule
-    with HasBoomLSUModule
-=======
   with HasBoomLazyRoCCModule
   with CanHaveBoomPTWModule
-  with HasBoomHellaCacheModule
   with HasBoomICacheFrontendModule
->>>>>>> 577eee7f
+  with HasBoomLSUModule
 {
   Annotated.params(this, outer.boomParams)
 
