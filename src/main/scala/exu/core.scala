--- conflicted
+++ resolved
@@ -1,3 +1,4 @@
+Mn
 //******************************************************************************
 // Copyright (c) 2015 - 2019, The Regents of the University of California (Regents).
 // All Rights Reserved. See LICENSE and LICENSE.SiFive for license details.
@@ -43,13 +44,7 @@
 import boom.ifu.{GlobalHistory, HasBoomFrontendParameters}
 import boom.exu.FUConstants._
 import boom.common.BoomTilesKey
-<<<<<<< HEAD
-import boom.util.{RobTypeToChars, BoolToChar, GetNewUopAndBrMask, Sext, WrapInc, BoomCoreStringPrefix, DromajoCosimBlackBox}
-=======
 import boom.util._
-
-
->>>>>>> bfcc665f
 
 /**
  * Top level core object that connects the Frontend to the rest of the pipeline.
@@ -97,17 +92,8 @@
                          else null
   val rename_stages    = if (usingFPU) Seq(rename_stage, fp_rename_stage) else Seq(rename_stage)
 
-<<<<<<< HEAD
   val scheduler        = Module(new RingScheduler(intIssueParam.numEntries, intIssueParam.dispatchWidth))
 
-=======
-  val mem_iss_unit     = Module(new IssueUnitCollapsing(memIssueParam, numIntIssueWakeupPorts))
-  mem_iss_unit.suggestName("mem_issue_unit")
-  val int_iss_unit     = Module(new IssueUnitCollapsing(intIssueParam, numIntIssueWakeupPorts))
-  int_iss_unit.suggestName("int_issue_unit")
-
-  val issue_units      = Seq(mem_iss_unit, int_iss_unit)
->>>>>>> bfcc665f
   val dispatcher       = Module(new BasicDispatcher)
 
   val iregfile         = Module(new BankedRegisterFileSynthesizable(numIntPhysRegs, xLen))
@@ -143,14 +129,8 @@
   val iss_uops   = Wire(Vec(coreWidth, new MicroOp()))
   val bypasses   = Wire(new BypassData(coreWidth, xLen))
 
-<<<<<<< HEAD
-  // Branch Unit
-  val br_unit = Wire(new BranchUnitResp())
-  br_unit <> exe_units.io.br_unit
-=======
   // --------------------------------------
   // Dealing with branch resolutions
->>>>>>> bfcc665f
 
   // The individual branch resolutions from each ALU
   val brinfos = Reg(Vec(coreWidth, new BrResolutionInfo()))
@@ -202,13 +182,6 @@
 
   io.ifu.brupdate := brupdate
 
-<<<<<<< HEAD
-=======
-  for (eu <- exe_units) {
-    eu.io.brupdate := brupdate
-  }
-
->>>>>>> bfcc665f
   if (usingFPU) {
     fp_pipeline.io.brupdate := brupdate
   }
@@ -505,25 +478,15 @@
   io.ifu.get_pc(0).ftq_idx := ftq_arb.io.out.bits
   ftq_arb.io.out.ready  := true.B
 
-<<<<<<< HEAD
-  // Branch Unit Requests
-  val iss_br = iss_uops zip iss_valids map { case (u,v) => u.fu_code(1) && v }
-  bru_pc_req.valid := RegNext(iss_br.reduce(_||_))
-  bru_pc_req.bits  := RegNext(Mux1H(iss_br, iss_uops.map(_.ftq_idx)))
-  exe_units.io.get_ftq_pc.fetch_pc := RegNext(io.ifu.get_pc.fetch_pc)
-  exe_units.io.get_ftq_pc.next_val := RegNext(io.ifu.get_pc.next_val)
-  exe_units.io.get_ftq_pc.next_pc  := RegNext(io.ifu.get_pc.next_pc)
-=======
-  // Branch Unit Requests (for JALs) (Should delay issue of JALs if this not ready)
-  jmp_pc_req.valid := RegNext(iss_valids(jmpunit_idx) && iss_uops(jmpunit_idx).fu_code === FU_JMP)
-  jmp_pc_req.bits  := RegNext(iss_uops(jmpunit_idx).ftq_idx)
-  exe_units(jmpunit_idx).io.get_ftq_pc.pc               := io.ifu.get_pc(0).pc
-  exe_units(jmpunit_idx).io.get_ftq_pc.entry            := io.ifu.get_pc(0).entry
-  exe_units(jmpunit_idx).io.get_ftq_pc.com_pc           := DontCare // This shouldn't be used by jmpunit
-  exe_units(jmpunit_idx).io.get_ftq_pc.next_val         := io.ifu.get_pc(0).next_val
-  exe_units(jmpunit_idx).io.get_ftq_pc.next_pc          := io.ifu.get_pc(0).next_pc
-
->>>>>>> bfcc665f
+  // Jump Unit Requests
+  val iss_jmp = iss_uops zip iss_valids map { case (u,v) => u.fu_code === FU_JMP && v }
+  bru_pc_req.valid := RegNext(iss_jmp.reduce(_||_))
+  bru_pc_req.bits  := RegNext(Mux1H(iss_jmp, iss_uops.map(_.ftq_idx)))
+  exe_units.io.get_ftq_pc.pc       := RegNext(io.ifu.get_pc(0).fetch_pc)
+  exe_units.io.get_ftq_pc.entry    := RegNext(io.ifu.get_pc(0).entry)
+  exe_units.io.get_ftq_pc.com_pc   := DontCare
+  exe_units.io.get_ftq_pc.next_val := RegNext(io.ifu.get_pc(0).next_val)
+  exe_units.io.get_ftq_pc.next_pc  := RegNext(io.ifu.get_pc(0).next_pc)
 
   // Frontend Exception Requests
   val xcpt_idx = PriorityEncoder(dec_xcpts)
@@ -590,14 +553,8 @@
   //-------------------------------------------------------------
 
   // Inputs
-<<<<<<< HEAD
-  rename_stage.io.kill := flush_ifu
-  rename_stage.io.brinfo := br_unit.brinfo
-=======
-  for (rename <- rename_stages) {
-    rename.io.kill := io.ifu.redirect_flush
-    rename.io.brupdate := brupdate
->>>>>>> bfcc665f
+  rename_stage.io.kill := io.ifu.redirect_flush
+  rename_stage.io.brupdate := brupdate
 
   rename_stage.io.debug_rob_empty := rob.io.empty
 
@@ -752,7 +709,6 @@
   //-------------------------------------------------------------
   //-------------------------------------------------------------
 
-<<<<<<< HEAD
   // Generate slow wakeup signals from writeback ports.
   // TODO don't need this anymore with the separate long-latency ports
   for (w <- 0 until coreWidth) {
@@ -761,73 +717,6 @@
     wakeups(w).valid := (  wbresp.valid
                         && wbresp.bits.uop.rf_wen
                         && wbresp.bits.uop.dst_rtype === RT_FIX )
-=======
-  require (issue_units.map(_.issueWidth).sum == exe_units.length)
-
-  var iss_wu_idx = 1
-  var ren_wu_idx = 1
-  // The 0th wakeup port goes to the ll_wbarb
-  int_iss_wakeups(0).valid := ll_wbarb.io.out.fire() && ll_wbarb.io.out.bits.uop.dst_rtype === RT_FIX
-  int_iss_wakeups(0).bits  := ll_wbarb.io.out.bits
-
-  int_ren_wakeups(0).valid := ll_wbarb.io.out.fire() && ll_wbarb.io.out.bits.uop.dst_rtype === RT_FIX
-  int_ren_wakeups(0).bits  := ll_wbarb.io.out.bits
-
-  for (i <- 1 until memWidth) {
-    int_iss_wakeups(i).valid := mem_resps(i).valid && mem_resps(i).bits.uop.dst_rtype === RT_FIX
-    int_iss_wakeups(i).bits  := mem_resps(i).bits
-
-    int_ren_wakeups(i).valid := mem_resps(i).valid && mem_resps(i).bits.uop.dst_rtype === RT_FIX
-    int_ren_wakeups(i).bits  := mem_resps(i).bits
-    iss_wu_idx += 1
-    ren_wu_idx += 1
-  }
-
-  // loop through each issue-port (exe_units are statically connected to an issue-port)
-  for (i <- 0 until exe_units.length) {
-    if (exe_units(i).writesIrf) {
-      val fast_wakeup = Wire(Valid(new ExeUnitResp(xLen)))
-      val slow_wakeup = Wire(Valid(new ExeUnitResp(xLen)))
-      fast_wakeup := DontCare
-      slow_wakeup := DontCare
-
-      val resp = exe_units(i).io.iresp
-      assert(!(resp.valid && resp.bits.uop.rf_wen && resp.bits.uop.dst_rtype =/= RT_FIX))
-
-      // Fast Wakeup (uses just-issued uops that have known latencies)
-      fast_wakeup.bits.uop := iss_uops(i)
-      fast_wakeup.valid    := iss_valids(i) &&
-                              iss_uops(i).bypassable &&
-                              iss_uops(i).dst_rtype === RT_FIX &&
-                              iss_uops(i).ldst_val &&
-                              !(io.lsu.ld_miss && (iss_uops(i).iw_p1_poisoned || iss_uops(i).iw_p2_poisoned))
-
-      // Slow Wakeup (uses write-port to register file)
-      slow_wakeup.bits.uop := resp.bits.uop
-      slow_wakeup.valid    := resp.valid &&
-                                resp.bits.uop.rf_wen &&
-                                !resp.bits.uop.bypassable &&
-                                resp.bits.uop.dst_rtype === RT_FIX
-
-      if (exe_units(i).bypassable) {
-        int_iss_wakeups(iss_wu_idx) := fast_wakeup
-        iss_wu_idx += 1
-      }
-      if (!exe_units(i).alwaysBypassable) {
-        int_iss_wakeups(iss_wu_idx) := slow_wakeup
-        iss_wu_idx += 1
-      }
-
-      if (exe_units(i).bypassable) {
-        int_ren_wakeups(ren_wu_idx) := fast_wakeup
-        ren_wu_idx += 1
-      }
-      if (!exe_units(i).alwaysBypassable) {
-        int_ren_wakeups(ren_wu_idx) := slow_wakeup
-        ren_wu_idx += 1
-      }
-    }
->>>>>>> bfcc665f
   }
 
   // Generate slow wakeup signals from long-latency writeback ports.
@@ -839,11 +728,7 @@
                                   && wbresp.bits.uop.dst_rtype === RT_FIX )
   }
 
-<<<<<<< HEAD
   for ((renport, intport) <- rename_stage.io.wakeups zip wakeups) {
-=======
-  for ((renport, intport) <- rename_stage.io.wakeups zip int_ren_wakeups) {
->>>>>>> bfcc665f
     renport <> intport
   }
   if (usingFPU) {
@@ -852,7 +737,6 @@
     }
   }
 
-<<<<<<< HEAD
   var idiv_issued = false.B
 
   for (w <- 0 until coreWidth) {
@@ -868,62 +752,12 @@
 
   // Send slow wakeups to scheduler
   scheduler.io.wakeups := wakeups
-=======
-  // If we issue loads back-to-back endlessly (probably because we are executing some tight loop)
-  // the store buffer will never drain, breaking the memory-model forward-progress guarantee
-  // If we see a large number of loads saturate the LSU, pause for a cycle to let a store drain
-  val loads_saturating = (mem_iss_unit.io.iss_valids(0) && mem_iss_unit.io.iss_uops(0).uses_ldq)
-  val saturating_loads_counter = RegInit(0.U(5.W))
-  when (loads_saturating) { saturating_loads_counter := saturating_loads_counter + 1.U }
-  .otherwise { saturating_loads_counter := 0.U }
-  val pause_mem = RegNext(loads_saturating) && saturating_loads_counter === ~(0.U(5.W))
-
-  var iss_idx = 0
-  var int_iss_cnt = 0
-  var mem_iss_cnt = 0
-  for (w <- 0 until exe_units.length) {
-    var fu_types = exe_units(w).io.fu_types
-    val exe_unit = exe_units(w)
-    if (exe_unit.readsIrf) {
-      if (exe_unit.supportedFuncUnits.muld) {
-        // Supress just-issued divides from issuing back-to-back, since it's an iterative divider.
-        // But it takes a cycle to get to the Exe stage, so it can't tell us it is busy yet.
-        val idiv_issued = iss_valids(iss_idx) && iss_uops(iss_idx).fu_code_is(FU_DIV)
-        fu_types = fu_types & RegNext(~Mux(idiv_issued, FU_DIV, 0.U))
-      }
-
-      if (exe_unit.hasMem) {
-        iss_valids(iss_idx) := mem_iss_unit.io.iss_valids(mem_iss_cnt)
-        iss_uops(iss_idx)   := mem_iss_unit.io.iss_uops(mem_iss_cnt)
-        mem_iss_unit.io.fu_types(mem_iss_cnt) := Mux(pause_mem, 0.U, fu_types)
-        mem_iss_cnt += 1
-      } else {
-        iss_valids(iss_idx) := int_iss_unit.io.iss_valids(int_iss_cnt)
-        iss_uops(iss_idx)   := int_iss_unit.io.iss_uops(int_iss_cnt)
-        int_iss_unit.io.fu_types(int_iss_cnt) := fu_types
-        int_iss_cnt += 1
-      }
-      iss_idx += 1
-    }
-  }
-  require(iss_idx == exe_units.numIrfReaders)
-
-  issue_units.map(_.io.tsc_reg := debug_tsc_reg)
-  issue_units.map(_.io.brupdate := brupdate)
-  issue_units.map(_.io.flush_pipeline := RegNext(rob.io.flush.valid))
-
-  // Load-hit Misspeculations
-  require (mem_iss_unit.issueWidth <= 2)
-  issue_units.map(_.io.ld_miss := io.lsu.ld_miss)
-
-  mem_units.map(u => u.io.com_exception := RegNext(rob.io.flush.valid))
->>>>>>> bfcc665f
 
   // Load-hit Misspeculations
   scheduler.io.ld_miss := io.lsu.ld_miss
 
-  scheduler.io.brinfo := br_unit.brinfo
-  scheduler.io.kill   := rob.io.flush.valid
+  scheduler.io.brupdate := brupdate
+  scheduler.io.kill     := RegNext(rob.io.flush.valid)
 
   //-------------------------------------------------------------
   //-------------------------------------------------------------
@@ -1025,7 +859,7 @@
   exe_units.io.exe_reqs <> iregister_read.io.exe_reqs
 
   exe_units.io.brinfo := br_unit.brinfo
-  exe_units.io.kill   := rob.io.flush.valid
+  exe_units.io.kill   := RegNext(rob.io.flush.valid)
 
   bypasses := exe_units.io.bypass
 
@@ -1207,21 +1041,12 @@
   // branch resolution
   rob.io.brupdate <> brupdate
 
-<<<<<<< HEAD
   exe_units.io.status := csr.io.status
   exe_units.io.bp     := csr.io.bp
   exe_units.io.com_exception := rob.io.flush.valid
-=======
-  exe_units.map(u => u.io.status := csr.io.status)
+
   if (usingFPU)
     fp_pipeline.io.status := csr.io.status
-
-  // Connect breakpoint info to memaddrcalcunit
-  for (i <- 0 until memWidth) {
-    mem_units(i).io.status := csr.io.status
-    mem_units(i).io.bp     := csr.io.bp
-  }
->>>>>>> bfcc665f
 
   // LSU <> ROB
   rob.io.lsu_clr_bsy    := io.lsu.clr_bsy
@@ -1240,15 +1065,7 @@
     fp_pipeline.io.flush_pipeline := RegNext(rob.io.flush.valid)
   }
 
-<<<<<<< HEAD
-  assert (!(RegNext(rob.io.com_xcpt.valid) && !rob.io.flush.valid),
-=======
-  for (w <- 0 until exe_units.length) {
-    exe_units(w).io.req.bits.kill := RegNext(rob.io.flush.valid)
-  }
-
   assert (!(rob.io.com_xcpt.valid && !rob.io.flush.valid),
->>>>>>> bfcc665f
     "[core] exception occurred, but pipeline flush signal not set!")
 
   //-------------------------------------------------------------
@@ -1271,177 +1088,6 @@
     fp_pipeline.io.debug_tsc_reg := debug_tsc_reg
   }
 
-<<<<<<< HEAD
-  // enable Dromajo cosimulation
-  if (DROMAJO_COSIM_ENABLE) {
-    // currently only supports single-core systems
-    require(p(BoomTilesKey).size == 1)
-
-    tileParams.asInstanceOf[BoomTileParams].dromajoParams match {
-      case Some(params) => {
-        val bootromParams = params.bootromParams.get
-        val extMemParams = params.extMemParams.get
-        val plicParams = params.plicParams.get
-        val clintParams = params.clintParams.get
-
-        val resetVectorStr = "0x" + f"${bootromParams.hang}%X"
-        val bootromFile = Paths.get(bootromParams.contentFileName).toAbsolutePath.toString
-        val mmioStart = "0x" + f"${bootromParams.address + bootromParams.size}%X"
-        val mmioEnd = "0x" + f"${extMemParams.master.base}%X"
-        val plicBase = "0x" + f"${plicParams.baseAddress}%X"
-        val plicSize = "0x" + f"${PLICConsts.size(plicParams.maxHarts)}%X"
-        val clintBase = "0x" + f"${clintParams.baseAddress}%X"
-        val clintSize = "0x" + f"${CLINTConsts.size}%X"
-        val memSize = "0x" + f"${extMemParams.master.size}%X"
-
-        // instantiate dromajo cosim bbox
-        val dromajo = Module(new DromajoCosimBlackBox(
-          coreWidth,
-          xLen,
-          bootromFile,
-          resetVectorStr,
-          mmioStart,
-          mmioEnd,
-          plicBase,
-          plicSize,
-          clintBase,
-          clintSize,
-          memSize))
-
-        def getInst(uop: MicroOp): UInt = {
-          Mux(uop.is_rvc, Cat(0.U(16.W), uop.debug_inst(15,0)), uop.debug_inst)
-=======
-  if (COMMIT_LOG_PRINTF) {
-    var new_commit_cnt = 0.U
-    for (w <- 0 until coreWidth) {
-      val priv = RegNext(csr.io.status.prv) // erets change the privilege. Get the old one
-
-      // To allow for diffs against spike :/
-      def printf_inst(uop: MicroOp) = {
-        when (uop.is_rvc) {
-          printf("(0x%x)", uop.debug_inst(15,0))
-        } .otherwise {
-          printf("(0x%x)", uop.debug_inst)
->>>>>>> bfcc665f
-        }
-
-<<<<<<< HEAD
-        def getWdata(uop: MicroOp): UInt = {
-          Mux((uop.dst_rtype === RT_FIX && uop.ldst =/= 0.U) || (uop.dst_rtype === RT_FLT), uop.debug_wdata, 0.U(xLen.W))
-=======
-      when (rob.io.commit.valids(w)) {
-        printf("%d 0x%x ",
-          priv,
-          Sext(rob.io.commit.uops(w).debug_pc(vaddrBits-1,0), xLen))
-        printf_inst(rob.io.commit.uops(w))
-        when (rob.io.commit.uops(w).dst_rtype === RT_FIX && rob.io.commit.uops(w).ldst =/= 0.U) {
-          printf(" x%d 0x%x\n",
-            rob.io.commit.uops(w).ldst,
-            rob.io.commit.debug_wdata(w))
-        } .elsewhen (rob.io.commit.uops(w).dst_rtype === RT_FLT) {
-          printf(" f%d 0x%x\n",
-            rob.io.commit.uops(w).ldst,
-            rob.io.commit.debug_wdata(w))
-        } .otherwise {
-          printf("\n")
->>>>>>> bfcc665f
-        }
-
-        dromajo.io.clock := clock
-        dromajo.io.reset := reset
-        dromajo.io.valid := rob.io.commit.valids.asUInt
-        dromajo.io.hartid := io.hartid
-        dromajo.io.pc     := Cat(rob.io.commit.uops.reverse.map(uop => Sext(uop.debug_pc(vaddrBits-1,0), xLen)))
-        dromajo.io.inst   := Cat(rob.io.commit.uops.reverse.map(uop => getInst(uop)))
-        dromajo.io.wdata  := Cat(rob.io.commit.uops.reverse.map(uop => getWdata(uop)))
-        dromajo.io.mstatus := 0.U // Currently not used in Dromajo
-        dromajo.io.check   := ((1 << coreWidth) - 1).U
-        dromajo.io.int_xcpt := rob.io.com_xcpt.valid
-        dromajo.io.cause    := rob.io.com_xcpt.bits.cause
-      }
-
-      case None => throw new java.lang.Exception("Error: No BootROMParams found in BoomTile parameters")
-    }
-  }
-
-  // enable Dromajo cosimulation
-  if (DROMAJO_COSIM_ENABLE) {
-    // currently only supports single-core systems
-    require(p(BoomTilesKey).size == 1)
-
-    tileParams.asInstanceOf[BoomTileParams].dromajoParams match {
-      case Some(params) => {
-        val bootromParams = params.bootromParams.get
-        val extMemParams = params.extMemParams.get
-        val plicParams = params.plicParams.get
-        val clintParams = params.clintParams.get
-
-        val resetVectorStr = "0x" + f"${bootromParams.hang}%X"
-        val bootromFile = Paths.get(bootromParams.contentFileName).toAbsolutePath.toString
-        val mmioStart = "0x" + f"${bootromParams.address + bootromParams.size}%X"
-        val mmioEnd = "0x" + f"${extMemParams.master.base}%X"
-        val plicBase = "0x" + f"${plicParams.baseAddress}%X"
-        val plicSize = "0x" + f"${PLICConsts.size(plicParams.maxHarts)}%X"
-        val clintBase = "0x" + f"${clintParams.baseAddress}%X"
-        val clintSize = "0x" + f"${CLINTConsts.size}%X"
-        val memSize = "0x" + f"${extMemParams.master.size}%X"
-
-        // instantiate dromajo cosim bbox
-        val dromajo = Module(new DromajoCosimBlackBox(
-          coreWidth,
-          xLen,
-          bootromFile,
-          resetVectorStr,
-          mmioStart,
-          mmioEnd,
-          plicBase,
-          plicSize,
-          clintBase,
-          clintSize,
-          memSize))
-
-        def getInst(uop: MicroOp): UInt = {
-          Mux(uop.is_rvc, Cat(0.U(16.W), uop.debug_inst(15,0)), uop.debug_inst)
-        }
-
-        dromajo.io.clock := clock
-        dromajo.io.reset := reset
-        dromajo.io.valid := rob.io.commit.valids.asUInt
-        dromajo.io.hartid := io.hartid
-        dromajo.io.pc     := Cat(rob.io.commit.uops.reverse.map(uop => Sext(uop.debug_pc(vaddrBits-1,0), xLen)))
-        dromajo.io.inst   := Cat(rob.io.commit.uops.reverse.map(uop => getInst(uop)))
-        dromajo.io.wdata  := Cat(rob.io.commit.wdata.reverse)
-        dromajo.io.mstatus := 0.U // Currently not used in Dromajo
-        dromajo.io.check   := ((1 << coreWidth) - 1).U
-        dromajo.io.int_xcpt := rob.io.com_xcpt.valid
-        dromajo.io.cause    := rob.io.com_xcpt.bits.cause
-      }
-
-      case None => throw new java.lang.Exception("Error: No BootROMParams found in BoomTile parameters")
-    }
-  }
-
-  // TODO: Does anyone want this debugging functionality?
-  val coreMonitorBundle = Wire(new CoreMonitorBundle(xLen))
-  coreMonitorBundle.clock  := clock
-  coreMonitorBundle.reset  := reset
-  coreMonitorBundle.hartid := DontCare
-  coreMonitorBundle.timer  := DontCare
-  coreMonitorBundle.valid  := DontCare
-  coreMonitorBundle.pc     := DontCare
-  coreMonitorBundle.wrdst  := DontCare
-  coreMonitorBundle.wrdata := DontCare
-  coreMonitorBundle.wren   := DontCare
-  coreMonitorBundle.rd0src := DontCare
-  coreMonitorBundle.rd0val := DontCare
-  coreMonitorBundle.rd1src := DontCare
-  coreMonitorBundle.rd1val := DontCare
-  coreMonitorBundle.inst   := DontCare
-
-<<<<<<< HEAD
-=======
-
->>>>>>> bfcc665f
   //-------------------------------------------------------------
   //-------------------------------------------------------------
   // Page Table Walker
@@ -1477,22 +1123,10 @@
     for (w <- 0 until coreWidth) {
       io.trace(w).clock      := clock
       io.trace(w).reset      := reset
-<<<<<<< HEAD
-      io.trace(w).valid      := rob.io.commit.valids(w)
-      io.trace(w).iaddr      := Sext(rob.io.commit.uops(w).debug_pc(vaddrBits-1,0), xLen)
-      io.trace(w).insn       := rob.io.commit.uops(w).debug_inst
-=======
       io.trace(w).valid      := RegNext(rob.io.commit.valids(w))
       io.trace(w).iaddr      := RegNext(Sext(rob.io.commit.uops(w).debug_pc(vaddrBits-1,0), xLen))
       io.trace(w).insn       := rob.io.commit.debug_insts(w)
 
-      // Comment out this assert because it blows up FPGA synth-asserts
-      // This tests correctedness of the debug_inst mem
-      // when (RegNext(rob.io.commit.valids(w))) {
-      //   assert(rob.io.commit.debug_insts(w) === RegNext(rob.io.commit.uops(w).debug_inst))
-      // }
-
->>>>>>> bfcc665f
       // These csr signals do not exactly match up with the ROB commit signals.
       io.trace(w).priv       := csr.io.status.prv
       // Can determine if it is an interrupt or not based on the MSB of the cause
