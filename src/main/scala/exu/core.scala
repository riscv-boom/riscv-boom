--- conflicted
+++ resolved
@@ -375,7 +375,6 @@
   // stall fetch/dcode because we ran out of branch tags
   val branch_mask_full = Wire(Vec(coreWidth, Bool()))
 
-  io.lsu.fence_dmem := false.B
   for (w <- 0 until coreWidth) {
     dec_valids(w)                      := io.ifu.fetchpacket.valid && dec_fbundle.uops(w).valid &&
                                           !dec_finished_mask(w)
@@ -385,42 +384,7 @@
     decode_units(w).io.interrupt       := csr.io.interrupt
     decode_units(w).io.interrupt_cause := csr.io.interrupt_cause
 
-<<<<<<< HEAD
-    val prev_insts_in_bundle_valid = Range(0,w).map{i => dec_valids(i)}.foldLeft(false.B)(_|_)
-
-    // stall this instruction?
-    // TODO tailor this to only care if a given instruction uses a resource?
-    val stall_me = (dec_valids(w) &&
-                     (  !(rename_stage.io.inst_can_proceed(w))
-                     || (dec_uops(w).is_unique &&
-                        (!(rob.io.empty) || !io.lsu.fencei_rdy || prev_insts_in_bundle_valid))
-                     || !rob.io.ready
-                     || io.lsu.ldq_full(w) && dec_uops(w).uses_ldq
-                     || io.lsu.stq_full(w) && dec_uops(w).uses_stq
-                     || branch_mask_full(w)
-                     || br_unit.brinfo.mispredict
-                     || rob.io.flush.valid
-                     || dec_stall_next_inst
-                     || ((dec_uops(w).is_fence || dec_uops(w).is_fencei) && (io.rocc.busy || rocc_shim_busy))
-                     || (dec_uops(w).is_fencei && !io.lsu.fencei_rdy)
-                     || (dec_uops(w).uopc === uopROCC && dec_rocc_found)
-                     )) ||
-                   dec_last_inst_was_stalled
-
-    when (dec_valids(w) && (dec_uops(w).is_unique || dec_uops(w).is_fencei) && !io.lsu.fencei_rdy) {
-      io.lsu.fence_dmem := true.B
-    }
-
-    // stall the next instruction following me in the decode bundle?
-    dec_last_inst_was_stalled = stall_me
-    dec_stall_next_inst = stall_me || (dec_valids(w) && dec_uops(w).is_unique)
-    dec_rocc_found = dec_rocc_found || (dec_valids(w) && dec_uops(w).uopc === uopROCC)
-
-    dec_will_fire(w) := dec_valids(w) && !stall_me && !io.ifu.clear_fetchbuffer
-    dec_uops(w)      := decode_units(w).io.deq.uop
-=======
     dec_uops(w) := decode_units(w).io.deq.uop
->>>>>>> 577eee7f
   }
 
   // Decode/Rename1 pipeline logic
@@ -428,7 +392,7 @@
   val dec_prior_slot_valid = dec_valids.scanLeft(false.B) ((s,v) => s || v)
   val dec_prior_slot_unique = (dec_uops zip dec_valids).scanLeft(false.B) {case (s,(u,v)) => s || v && u.is_unique}
   val wait_for_empty_pipeline = (0 until coreWidth).map(w => dec_uops(w).is_unique &&
-                                  (!rob.io.empty || !lsu.io.lsu_fencei_rdy || dec_prior_slot_valid(w)))
+                                  (!rob.io.empty || !io.lsu.fencei_rdy || dec_prior_slot_valid(w)))
   val wait_for_rocc = (0 until coreWidth).map(w =>
                         (dec_uops(w).is_fence || dec_uops(w).is_fencei) && (io.rocc.busy || rocc_shim_busy))
 
@@ -437,8 +401,8 @@
                       (  !rob.io.ready
                       || !dis_ready
                       || branch_mask_full(w)
-                      || lsu.io.laq_full(w) && dec_uops(w).is_load
-                      || lsu.io.stq_full(w) && dec_uops(w).is_store
+                      || io.lsu.ldq_full(w) && dec_uops(w).uses_ldq
+                      || io.lsu.stq_full(w) && dec_uops(w).uses_stq
                       || !rename_stage.io.inst_can_proceed(w)
                       || wait_for_empty_pipeline(w)
                       || wait_for_rocc(w)
@@ -447,6 +411,8 @@
   val dec_stalls = dec_hazards.scanLeft(false.B) ((s,h) => s || h).takeRight(coreWidth)
   dec_fire := (0 until coreWidth).map(w => dec_valids(w) && !dec_stalls(w))
 
+  io.lsu.fence_dmem := (dec_valids zip wait_for_empty_pipeline).map {case (v,w) => v && w} .reduce(_||_)
+
   // all decoders are empty and ready for new instructions
   dec_ready := !dec_stalls.last
 
@@ -475,21 +441,9 @@
   //-------------------------------------------------------------
   // LDQ/STQ Allocation Logic
 
-  lsu.io.dec_uops := dec_uops
-
   for (w <- 0 until coreWidth) {
-<<<<<<< HEAD
     dec_uops(w).ldq_idx := io.lsu.dec_ldq_idx(w)
     dec_uops(w).stq_idx := io.lsu.dec_stq_idx(w)
-=======
-    // Dispatching instructions request load/store queue entries when they can proceed.
-    lsu.io.dec_ld_vals(w) := dec_fire(w) && dec_uops(w).is_load
-    lsu.io.dec_st_vals(w) := dec_fire(w) && dec_uops(w).is_store
-
-    lsu.io.dec_uops(w).rob_idx := dec_uops(w).rob_idx
-    dec_uops(w).ldq_idx := lsu.io.new_ldq_idx(w)
-    dec_uops(w).stq_idx := lsu.io.new_stq_idx(w)
->>>>>>> 577eee7f
   }
 
   //-------------------------------------------------------------
@@ -871,27 +825,12 @@
   //-------------------------------------------------------------
   //-------------------------------------------------------------
 
-<<<<<<< HEAD
   // enqueue basic load/store info in Decode
   for (w <- 0 until coreWidth) {
-    io.lsu.dec_uops(w).valid := dec_will_fire(w)
+    io.lsu.dec_uops(w).valid := dec_fire(w)
     io.lsu.dec_uops(w).bits  := dec_uops(w)
   }
 
-=======
-  lsu.io.commit_store_mask := rob.io.commit.st_mask
-  lsu.io.commit_load_mask  := rob.io.commit.ld_mask
-  lsu.io.commit_load_at_rob_head := rob.io.com_load_is_at_rob_head
-
-  //com_xcpt.valid comes too early, will fight against a branch that resolves same cycle as an exception
-  lsu.io.exception := rob.io.flush.valid
-
-  // Handle Branch Mispeculations
-  lsu.io.brinfo := br_unit.brinfo
-  dc_shim.io.core.brinfo := br_unit.brinfo
-
-  lsu.io.debug_tsc := debug_tsc_reg
->>>>>>> 577eee7f
 
   io.lsu.commit_store_mask       := rob.io.commit.st_mask
   io.lsu.commit_load_mask        := rob.io.commit.ld_mask
