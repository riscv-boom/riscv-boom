--- conflicted
+++ resolved
@@ -90,11 +90,7 @@
   val alwaysBypassable : Boolean       = false,
   val hasMem           : Boolean       = false,
   val hasCSR           : Boolean       = false,
-<<<<<<< HEAD
-  val hasJmp       : Boolean       = false,
-=======
-  val hasJmpUnit       : Boolean       = false,
->>>>>>> 96409013
+  val hasJmp           : Boolean       = false,
   val hasAlu           : Boolean       = false,
   val hasFpu           : Boolean       = false,
   val hasMul           : Boolean       = false,
@@ -116,30 +112,18 @@
     val ll_iresp = if (writesLlIrf) new DecoupledIO(new ExeUnitResp(dataWidth)) else null
     val ll_fresp = if (writesLlFrf) new DecoupledIO(new ExeUnitResp(dataWidth)) else null
 
-<<<<<<< HEAD
-    val bypass   = Output(new BypassData(numBypassStages, dataWidth))
+    val bypass   = Output(Vec(numBypassStages, Valid(new ExeUnitResp(dataWidth))))
 
     val brupdate = Input(new BrUpdateInfo)
     val kill     = Input(Bool())
-=======
-
-    val bypass   = Output(Vec(numBypassStages, Valid(new ExeUnitResp(dataWidth))))
-    val brupdate = Input(new BrUpdateInfo())
-
->>>>>>> 96409013
 
     // only used by the rocc unit
     val rocc = if (hasRocc) new RoCCShimCoreIO else null
 
     // only used by the branch unit
     val brinfo     = if (hasAlu) Output(new BrResolutionInfo()) else null
-<<<<<<< HEAD
     val get_ftq_pc = if (hasJmp) Flipped(new GetPCFromFtqIO()) else null
     val status     = if (hasMem || hasRocc) Input(new freechips.rocketchip.rocket.MStatus()) else null
-=======
-    val get_ftq_pc = if (hasJmpUnit) Flipped(new GetPCFromFtqIO()) else null
-    val status     = Input(new freechips.rocketchip.rocket.MStatus())
->>>>>>> 96409013
 
     // only used by the fpu unit
     val fcsr_rm = if (hasFcsr) Input(Bits(tile.FPConstants.RM_SZ.W)) else null
@@ -152,12 +136,6 @@
     val com_exception = if (hasMem || hasRocc) Input(Bool()) else null
   })
 
-<<<<<<< HEAD
-  if (writesIrf)   { io.iresp.bits.fflags.valid    := false.B }
-  if (writesLlIrf) { io.ll_iresp.bits.fflags.valid := false.B }
-  if (writesFrf)   { io.fresp.bits.fflags.valid    := false.B }
-  if (writesLlFrf) { io.ll_fresp.bits.fflags.valid := false.B }
-=======
   if (writesIrf)   {
     io.iresp.bits.fflags.valid := false.B
     io.iresp.bits.predicated := false.B
@@ -176,7 +154,6 @@
     io.ll_fresp.bits.fflags.valid := false.B
     io.ll_fresp.bits.predicated := false.B
   }
->>>>>>> 96409013
 
   // TODO add "number of fflag ports", so we can properly account for FPU+Mem combinations
   def hasFFlags     : Boolean = hasFpu || hasFdiv
@@ -190,16 +167,12 @@
 
   def supportedFuncUnits = {
     new SupportedFuncUnits(
-      alu = hasAlu,
-<<<<<<< HEAD
-      jmp = hasJmp,
-=======
-      jmp = hasJmpUnit,
->>>>>>> 96409013
-      mem = hasMem,
+      alu  = hasAlu,
+      jmp  = hasJmp,
+      mem  = hasMem,
       muld = hasMul || hasDiv,
-      fpu = hasFpu,
-      csr = hasCSR,
+      fpu  = hasFpu,
+      csr  = hasCSR,
       fdiv = hasFdiv,
       ifpu = hasIfpu)
   }
@@ -218,18 +191,14 @@
  * @param hasMem does the exe unit have a MemAddrCalcUnit
  */
 class ALUExeUnit(
-<<<<<<< HEAD
-  hasJmp         : Boolean = false,
-=======
-  hasJmpUnit     : Boolean = false,
->>>>>>> 96409013
-  hasCSR         : Boolean = false,
-  hasAlu         : Boolean = true,
-  hasMul         : Boolean = false,
-  hasDiv         : Boolean = false,
-  hasIfpu        : Boolean = false,
-  hasMem         : Boolean = false,
-  hasRocc        : Boolean = false)
+  hasJmp : Boolean = false,
+  hasCSR : Boolean = false,
+  hasAlu : Boolean = true,
+  hasMul : Boolean = false,
+  hasDiv : Boolean = false,
+  hasIfpu: Boolean = false,
+  hasMem : Boolean = false,
+  hasRocc: Boolean = false)
   (implicit p: Parameters)
   extends ExecutionUnit(
     readsIrf         = true,
@@ -241,15 +210,9 @@
       else if (hasAlu) 1 else 0,
     dataWidth        = p(tile.XLen)+1,
     bypassable       = hasAlu,
-<<<<<<< HEAD
     alwaysBypassable = hasAlu && !(hasMem || hasJmp || hasMul || hasDiv || hasCSR || hasIfpu || hasRocc),
     hasCSR           = hasCSR,
     hasJmp           = hasJmp,
-=======
-    alwaysBypassable = hasAlu && !(hasMem || hasJmpUnit || hasMul || hasDiv || hasCSR || hasIfpu || hasRocc),
-    hasCSR           = hasCSR,
-    hasJmpUnit       = hasJmpUnit,
->>>>>>> 96409013
     hasAlu           = hasAlu,
     hasMul           = hasMul,
     hasDiv           = hasDiv,
@@ -287,22 +250,14 @@
                  Mux(hasMul.B, FU_MUL, 0.U) |
                  Mux(!div_busy && hasDiv.B, FU_DIV, 0.U) |
                  Mux(hasCSR.B, FU_CSR, 0.U) |
-<<<<<<< HEAD
                  Mux(hasJmp.B, FU_JMP, 0.U) |
-=======
-                 Mux(hasJmpUnit.B, FU_JMP, 0.U) |
->>>>>>> 96409013
                  Mux(!ifpu_busy && hasIfpu.B, FU_I2F, 0.U) |
                  Mux(hasMem.B, FU_MEM, 0.U)
 
   // ALU Unit -------------------------------
   var alu: ALUUnit = null
   if (hasAlu) {
-<<<<<<< HEAD
     alu = Module(new ALUUnit(isJmpUnit = hasJmp,
-=======
-    alu = Module(new ALUUnit(isJmpUnit = hasJmpUnit,
->>>>>>> 96409013
                              numStages = numBypassStages,
                              dataWidth = xLen))
     alu.io.req.valid := (
@@ -319,10 +274,7 @@
     alu.io.req.bits.pred_data := io.req.bits.pred_data
     alu.io.resp.ready := DontCare
     alu.io.brupdate := io.brupdate
-<<<<<<< HEAD
     alu.io.kill     := io.kill
-=======
->>>>>>> 96409013
 
     iresp_fu_units += alu
 
@@ -331,11 +283,7 @@
 
     // branch unit is embedded inside the ALU
     io.brinfo := alu.io.brinfo
-<<<<<<< HEAD
     if (hasJmp) {
-=======
-    if (hasJmpUnit) {
->>>>>>> 96409013
       alu.io.get_ftq_pc <> io.get_ftq_pc
     }
   }
@@ -369,11 +317,7 @@
     imul.io.req.bits.uop      := io.req.bits.uop
     imul.io.req.bits.rs1_data := io.req.bits.rs1_data
     imul.io.req.bits.rs2_data := io.req.bits.rs2_data
-<<<<<<< HEAD
     imul.io.kill     := io.kill
-=======
-    imul.io.req.bits.kill     := io.req.bits.kill
->>>>>>> 96409013
     imul.io.brupdate := io.brupdate
     iresp_fu_units += imul
   }
@@ -384,12 +328,8 @@
     ifpu.io.req        <> io.req
     ifpu.io.req.valid  := io.req.valid && io.req.bits.uop.fu_code_is(FU_I2F)
     ifpu.io.fcsr_rm    := io.fcsr_rm
-<<<<<<< HEAD
     ifpu.io.brupdate   := io.brupdate
     ifpu.io.kill       := io.kill
-=======
-    ifpu.io.brupdate   <> io.brupdate
->>>>>>> 96409013
     ifpu.io.resp.ready := DontCare
 
     // buffer up results since we share write-port on integer regfile.
@@ -401,11 +341,7 @@
     queue.io.enq.bits.predicated := ifpu.io.resp.bits.predicated
     queue.io.enq.bits.fflags := ifpu.io.resp.bits.fflags
     queue.io.brupdate := io.brupdate
-<<<<<<< HEAD
     queue.io.flush    := io.kill
-=======
-    queue.io.flush := io.req.bits.kill
->>>>>>> 96409013
 
     io.ll_fresp <> queue.io.deq
     ifpu_busy := !(queue.io.empty)
@@ -423,14 +359,7 @@
     div.io.req.bits.rs1_data   := io.req.bits.rs1_data
     div.io.req.bits.rs2_data   := io.req.bits.rs2_data
     div.io.brupdate            := io.brupdate
-<<<<<<< HEAD
     div.io.kill                := io.kill
-=======
-    div.io.req.bits.kill       := io.req.bits.kill
-
-    // share write port with the pipelined units
-    div.io.resp.ready := !(iresp_fu_units.map(_.io.resp.valid).reduce(_|_))
->>>>>>> 96409013
 
     div_resp_val := div.io.resp.valid
     div_busy     := !div.io.req.ready ||
@@ -445,12 +374,8 @@
     val maddrcalc = Module(new MemAddrCalcUnit)
     maddrcalc.io.req        <> io.req
     maddrcalc.io.req.valid  := io.req.valid && io.req.bits.uop.fu_code_is(FU_MEM)
-<<<<<<< HEAD
     maddrcalc.io.brupdate   := io.brupdate
     maddrcalc.io.kill       := io.kill
-=======
-    maddrcalc.io.brupdate     <> io.brupdate
->>>>>>> 96409013
     maddrcalc.io.status     := io.status
     maddrcalc.io.bp         := io.bp
     maddrcalc.io.resp.ready := DontCare
@@ -549,12 +474,8 @@
     fpu.io.req.bits.rs1_data := io.req.bits.rs1_data
     fpu.io.req.bits.rs2_data := io.req.bits.rs2_data
     fpu.io.req.bits.rs3_data := io.req.bits.rs3_data
-<<<<<<< HEAD
     fpu.io.kill              := io.kill
-=======
-    fpu.io.req.bits.pred_data := false.B
-    fpu.io.req.bits.kill     := io.req.bits.kill
->>>>>>> 96409013
+    fpu.io.req.bits.pred_data:= false.B
     fpu.io.fcsr_rm           := io.fcsr_rm
     fpu.io.brupdate          := io.brupdate
     fpu.io.resp.ready        := DontCare
@@ -576,12 +497,8 @@
     fdivsqrt.io.req.bits.rs1_data := io.req.bits.rs1_data
     fdivsqrt.io.req.bits.rs2_data := io.req.bits.rs2_data
     fdivsqrt.io.req.bits.rs3_data := DontCare
-<<<<<<< HEAD
     fdivsqrt.io.kill              := io.kill
-=======
-    fdivsqrt.io.req.bits.pred_data := false.B
-    fdivsqrt.io.req.bits.kill     := io.req.bits.kill
->>>>>>> 96409013
+    fdivsqrt.io.req.bits.pred_data:= false.B
     fdivsqrt.io.fcsr_rm           := io.fcsr_rm
     fdivsqrt.io.brupdate          := io.brupdate
 
@@ -618,13 +535,8 @@
     queue.io.enq.bits.data   := fpu.io.resp.bits.data
     queue.io.enq.bits.predicated := fpu.io.resp.bits.predicated
     queue.io.enq.bits.fflags := fpu.io.resp.bits.fflags
-<<<<<<< HEAD
     queue.io.brupdate        := io.brupdate
     queue.io.flush           := io.kill
-=======
-    queue.io.brupdate          := io.brupdate
-    queue.io.flush           := io.req.bits.kill
->>>>>>> 96409013
 
     assert (queue.io.enq.ready) // If this backs up, we've miscalculated the size of the queue.
 
@@ -633,16 +545,10 @@
     fp_sdq.io.enq.valid      := io.req.valid && io.req.bits.uop.uopc === uopSTA && !IsKilledByBranch(io.brupdate, io.req.bits.uop)
     fp_sdq.io.enq.bits.uop   := io.req.bits.uop
     fp_sdq.io.enq.bits.data  := ieee(io.req.bits.rs2_data)
-<<<<<<< HEAD
     fp_sdq.io.enq.bits.fflags:= DontCare
     fp_sdq.io.brupdate       := io.brupdate
     fp_sdq.io.flush          := io.kill
-=======
     fp_sdq.io.enq.bits.predicated := false.B
-    fp_sdq.io.enq.bits.fflags := DontCare
-    fp_sdq.io.brupdate         := io.brupdate
-    fp_sdq.io.flush          := io.req.bits.kill
->>>>>>> 96409013
 
     assert(!(fp_sdq.io.enq.valid && !fp_sdq.io.enq.ready))
 
