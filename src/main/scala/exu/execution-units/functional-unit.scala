--- conflicted
+++ resolved
@@ -115,19 +115,7 @@
     val fcsr_rm = if (needsFcsr) Input(UInt(tile.FPConstants.RM_SZ.W)) else null
 
     // only used by branch unit
-<<<<<<< HEAD
     val brinfo     = if (isAluUnit) Output(Valid(new BrResolutionInfo)) else null
-=======
-    val brinfo     = if (isAluUnit) Output(new BrResolutionInfo()) else null
-    val get_ftq_pc = if (isJmpUnit) Flipped(new GetPCFromFtqIO()) else null
-    val status     = if (isMemAddrCalcUnit) Input(new freechips.rocketchip.rocket.MStatus()) else null
-
-    // only used by memaddr calc unit
-    val bp = if (isMemAddrCalcUnit) Input(Vec(nBreakpoints, new BP)) else null
-    val mcontext = if (isMemAddrCalcUnit) Input(UInt(coreParams.mcontextWidth.W)) else null
-    val scontext = if (isMemAddrCalcUnit) Input(UInt(coreParams.scontextWidth.W)) else null
-
->>>>>>> 7892f79e
   })
   io.resp.bits.fflags.valid := false.B
   io.resp.bits.fflags.bits  := DontCare
@@ -295,56 +283,6 @@
   assert(io.resp.ready)
 
 
-<<<<<<< HEAD
-=======
-    assert (!(io.req.valid && io.req.bits.uop.ctrl.is_std && io.req.bits.uop.fp_val),
-      "FP store-data should now be going through a different unit.")
-  }
-
-  assert (!(io.req.bits.uop.fp_val && io.req.valid && io.req.bits.uop.uopc =/=
-          uopLD && io.req.bits.uop.uopc =/= uopSTA),
-          "[maddrcalc] assert we never get store data in here.")
-
-  // Handle misaligned exceptions
-  val size = io.req.bits.uop.mem_size
-  val misaligned =
-    (size === 1.U && (effective_address(0) =/= 0.U)) ||
-    (size === 2.U && (effective_address(1,0) =/= 0.U)) ||
-    (size === 3.U && (effective_address(2,0) =/= 0.U))
-
-  val bkptu = Module(new BreakpointUnit(nBreakpoints))
-  bkptu.io.status   := io.status
-  bkptu.io.bp       := io.bp
-  bkptu.io.pc       := DontCare
-  bkptu.io.ea       := effective_address
-  bkptu.io.mcontext := io.mcontext
-  bkptu.io.scontext := io.scontext
-
-  val ma_ld  = io.req.valid && io.req.bits.uop.uopc === uopLD && misaligned
-  val ma_st  = io.req.valid && (io.req.bits.uop.uopc === uopSTA || io.req.bits.uop.uopc === uopAMO_AG) && misaligned
-  val dbg_bp = io.req.valid && ((io.req.bits.uop.uopc === uopLD  && bkptu.io.debug_ld) ||
-                                (io.req.bits.uop.uopc === uopSTA && bkptu.io.debug_st))
-  val bp     = io.req.valid && ((io.req.bits.uop.uopc === uopLD  && bkptu.io.xcpt_ld) ||
-                                (io.req.bits.uop.uopc === uopSTA && bkptu.io.xcpt_st))
-
-  def checkExceptions(x: Seq[(Bool, UInt)]) =
-    (x.map(_._1).reduce(_||_), PriorityMux(x))
-  val (xcpt_val, xcpt_cause) = checkExceptions(List(
-    (ma_ld,  (Causes.misaligned_load).U),
-    (ma_st,  (Causes.misaligned_store).U),
-    (dbg_bp, (CSR.debugTriggerCause).U),
-    (bp,     (Causes.breakpoint).U)))
-
-  io.resp.bits.mxcpt.valid := xcpt_val
-  io.resp.bits.mxcpt.bits  := xcpt_cause
-  assert (!(ma_ld && ma_st), "Mutually-exclusive exceptions are firing.")
-
-  io.resp.bits.sfence.valid := io.req.valid && io.req.bits.uop.mem_cmd === M_SFENCE
-  io.resp.bits.sfence.bits.rs1 := io.req.bits.uop.mem_size(0)
-  io.resp.bits.sfence.bits.rs2 := io.req.bits.uop.mem_size(1)
-  io.resp.bits.sfence.bits.addr := io.req.bits.rs1_data
-  io.resp.bits.sfence.bits.asid := io.req.bits.rs2_data
->>>>>>> 7892f79e
 }
 
 
@@ -414,12 +352,8 @@
   req.in1 := unbox(io_req.rs1_data, tag, None)
   req.in2 := unbox(io_req.rs2_data, tag, None)
   req.in3 := DontCare
-<<<<<<< HEAD
   req.typ := io_req.uop.fp_typ
-=======
-  req.typ := ImmGenTyp(io_req.uop.imm_packed)
   req.fmt := DontCare // FIXME: this may not be the right thing to do here
->>>>>>> 7892f79e
   req.fmaCmd := DontCare
 
   assert (!(io.req.valid && fp_ctrl.fromint && req.in1(xLen).asBool),
