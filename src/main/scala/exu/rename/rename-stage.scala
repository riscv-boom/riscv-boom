--- conflicted
+++ resolved
@@ -222,12 +222,9 @@
     list.io.ren_br_tags := ren1_br_tags
     list.io.brinfo := io.brinfo
     list.io.debug.pipeline_empty := io.debug_rob_empty && !ren2_valids.reduce(_||_)
-<<<<<<< HEAD
-=======
 
     assert (ren1_alloc_reqs(i) zip list.io.alloc_pregs map {case (r,p) => !r || p.bits =/= 0.U} reduce (_&&_),
              "[rename-stage] A uop is trying to allocate the zero physical register.")
->>>>>>> eb8e159e
   }
 
   // Freelist outputs.
