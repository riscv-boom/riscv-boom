//******************************************************************************
// Copyright (c) 2013 - 2018, The Regents of the University of California (Regents).
// All Rights Reserved. See LICENSE and LICENSE.SiFive for license details.
//------------------------------------------------------------------------------

//------------------------------------------------------------------------------
//------------------------------------------------------------------------------
// Re-order Buffer
//------------------------------------------------------------------------------
//------------------------------------------------------------------------------
//
// Bank the ROB, such that each "dispatch" group gets its own row of the ROB,
// and each instruction in the dispatch group goes to a different bank.
// We can compress out the PC by only saving the high-order bits!
//
// ASSUMPTIONS:
//    - dispatch groups are aligned to the PC.
//
// NOTES:
//    - Currently we do not compress out bubbles in the ROB.
//    - Exceptions are only taken when at the head of the commit bundle --
//      this helps deal with loads, stores, and refetch instructions.

package boom.exu

import scala.math.ceil

import chisel3._
import chisel3.util._
import chisel3.experimental.chiselName

import freechips.rocketchip.config.Parameters
import freechips.rocketchip.util.Str

import boom.common._
import boom.util._

/**
 * IO bundle to interact with the ROB
 *
 * @param numWakeupPorts number of wakeup ports to the rob
 * @param numFpuPorts number of fpu ports that will write back fflags
 */
class RobIo(
  val numWakeupPorts: Int,
  val numFpuPorts: Int
  )(implicit p: Parameters)  extends BoomBundle
{
  // Decode Stage
  // (Allocate, write instruction to ROB).
  val enq_valids       = Input(Vec(coreWidth, Bool()))
  val enq_uops         = Input(Vec(coreWidth, new MicroOp()))
  val enq_partial_stall= Input(Bool()) // we're dispatching only a partial packet,
                                       // and stalling on the rest of it (don't
                                       // advance the tail ptr)

  val xcpt_fetch_pc = Input(UInt(vaddrBitsExtended.W))

  val rob_tail_idx = Output(UInt(robAddrSz.W))
  val rob_pnr_idx  = Output(UInt(robAddrSz.W))
  val rob_head_idx = Output(UInt(robAddrSz.W))

  // Handle Branch Misspeculations
  val brupdate = Input(new BrUpdateInfo())

  // Write-back Stage
  // (Update of ROB)
  // Instruction is no longer busy and can be committed
  val wb_resps = Flipped(Vec(numWakeupPorts, Valid(new ExeUnitResp(xLen max fLen+1))))

  // Unbusying ports for stores.
  // +1 for fpstdata
  val lsu_clr_bsy      = Input(Vec(memWidth + 1, Valid(UInt(robAddrSz.W))))

  // Port for unmarking loads/stores as speculation hazards..
  val lsu_clr_unsafe   = Input(Vec(memWidth, Valid(UInt(robAddrSz.W))))


  // Track side-effects for debug purposes.
  // Also need to know when loads write back, whereas we don't need loads to unbusy.
  val debug_wb_valids = Input(Vec(numWakeupPorts, Bool()))
  val debug_wb_wdata  = Input(Vec(numWakeupPorts, Bits(xLen.W)))

  val fflags = Flipped(Vec(numFpuPorts, new ValidIO(new FFlagsResp())))
  val lxcpt = Flipped(new ValidIO(new Exception())) // LSU

  // Commit stage (free resources; also used for rollback).
  val commit = Output(new CommitSignals())

  // tell the LSU that the head of the ROB is a load
  // (some loads can only execute once they are at the head of the ROB).
  val com_load_is_at_rob_head = Output(Bool())

  // Communicate exceptions to the CSRFile
  val com_xcpt = Valid(new CommitExceptionSignals())

  // Let the CSRFile stall us (e.g., wfi).
  val csr_stall = Input(Bool())

  // Flush signals (including exceptions, pipeline replays, and memory ordering failures)
  // to send to the frontend for redirection.
  val flush = Valid(new CommitExceptionSignals)

  // Stall Decode as appropriate
  val empty = Output(Bool())
  val ready = Output(Bool()) // ROB is busy unrolling rename state...

  // Stall the frontend if we know we will redirect the PC
  val flush_frontend = Output(Bool())

<<<<<<< HEAD
  // pass out debug information to high-level printf
  val debug = Output(new DebugRobSignals())
=======
>>>>>>> 96409013

  val debug_tsc = Input(UInt(xLen.W))
}

/**
 * Bundle to send commit signals across processor
 */
class CommitSignals(implicit p: Parameters) extends BoomBundle
{
  val valids      = Vec(retireWidth, Bool()) // These instructions may not correspond to an architecturally executed insn
  val arch_valids = Vec(retireWidth, Bool())
  val uops        = Vec(retireWidth, new MicroOp())
  val fflags      = Valid(UInt(5.W))

  // These come a cycle later
  val debug_insts = Vec(retireWidth, UInt(32.W))

  // Perform rollback of rename state (in conjuction with commit.uops).
  val rbk_valids = Vec(retireWidth, Bool())
  val rollback   = Bool()

  val debug_wdata = Vec(retireWidth, UInt(xLen.W))
}

/**
 * Bundle to communicate exceptions to CSRFile
 *
 * TODO combine FlushSignals and ExceptionSignals (currently timed to different cycles).
 */
class CommitExceptionSignals(implicit p: Parameters) extends BoomBundle
{
  val ftq_idx    = UInt(log2Ceil(ftqSz).W)
  val edge_inst  = Bool()
  val is_rvc     = Bool()
  val pc_lob     = UInt(log2Ceil(icBlockBytes).W)
  val cause      = UInt(xLen.W)
  val badvaddr   = UInt(xLen.W)
// The ROB needs to tell the FTQ if there's a pipeline flush (and what type)
// so the FTQ can drive the frontend with the correct redirected PC.
  val flush_typ  = FlushTypes()
}

/**
 * Tell the frontend the type of flush so it can set up the next PC properly.
 */
object FlushTypes
{
  def SZ = 3
  def apply() = UInt(SZ.W)
  def none = 0.U
  def xcpt = 1.U // An exception occurred.
  def eret = (2+1).U // Execute an environment return instruction.
  def refetch = 2.U // Flush and refetch the head instruction.
  def next = 4.U // Flush and fetch the next instruction.

  def useCsrEvec(typ: UInt): Bool = typ(0) // typ === xcpt.U || typ === eret.U
  def useSamePC(typ: UInt): Bool = typ === refetch
  def usePCplus4(typ: UInt): Bool = typ === next

  def getType(valid: Bool, i_xcpt: Bool, i_eret: Bool, i_refetch: Bool): UInt = {
    val ret =
      Mux(!valid, none,
      Mux(i_eret, eret,
      Mux(i_xcpt, xcpt,
      Mux(i_refetch, refetch,
        next))))
    ret
  }
}

/**
 * Bundle of signals indicating that an exception occurred
 */
class Exception(implicit p: Parameters) extends BoomBundle
{
  val uop = new MicroOp()
  val cause = Bits(log2Ceil(freechips.rocketchip.rocket.Causes.all.max+2).W)
  val badvaddr = UInt(coreMaxAddrBits.W)
}

/**
 * Bundle for debug ROB signals
 * These should not be synthesized!
 */
class DebugRobSignals(implicit p: Parameters) extends BoomBundle
{
  val state = UInt()
  val rob_head = UInt(robAddrSz.W)
  val rob_pnr = UInt(robAddrSz.W)
  val xcpt_val = Bool()
  val xcpt_uop = new MicroOp()
  val xcpt_badvaddr = UInt(xLen.W)
}

/**
 * Reorder Buffer to keep track of dependencies and inflight instructions
 *
 * @param numWakeupPorts number of wakeup ports to the ROB
 * @param numFpuPorts number of FPU units that will write back fflags
 */
@chiselName
class Rob(
  val numWakeupPorts: Int,
  val numFpuPorts: Int
  )(implicit p: Parameters) extends BoomModule
{
  val io = IO(new RobIo(numWakeupPorts, numFpuPorts))

  // ROB Finite State Machine
  val s_reset :: s_normal :: s_rollback :: s_wait_till_empty :: Nil = Enum(4)
  val rob_state = RegInit(s_reset)

  //commit entries at the head, and unwind exceptions from the tail
  val rob_head     = RegInit(0.U(log2Ceil(numRobRows).W))
  val rob_head_lsb = RegInit(0.U((1 max log2Ceil(coreWidth)).W)) // TODO: Accurately track head LSB (currently always 0)
  val rob_head_idx = if (coreWidth == 1) rob_head else Cat(rob_head, rob_head_lsb)

  val rob_tail     = RegInit(0.U(log2Ceil(numRobRows).W))
  val rob_tail_lsb = RegInit(0.U((1 max log2Ceil(coreWidth)).W))
  val rob_tail_idx = if (coreWidth == 1) rob_tail else Cat(rob_tail, rob_tail_lsb)

  val rob_pnr      = RegInit(0.U(log2Ceil(numRobRows).W))
  val rob_pnr_lsb  = RegInit(0.U((1 max log2Ceil(coreWidth)).W))
  val rob_pnr_idx  = if (coreWidth == 1) rob_pnr  else Cat(rob_pnr , rob_pnr_lsb)

  val com_idx = Mux(rob_state === s_rollback, rob_tail, rob_head)


  val maybe_full   = RegInit(false.B)
  val full         = Wire(Bool())
  val empty        = Wire(Bool())

  val will_commit         = Wire(Vec(coreWidth, Bool()))
  val can_commit          = Wire(Vec(coreWidth, Bool()))
  val can_throw_exception = Wire(Vec(coreWidth, Bool()))

  val rob_pnr_unsafe      = Wire(Vec(coreWidth, Bool())) // are the instructions at the pnr unsafe?
  val rob_head_vals       = Wire(Vec(coreWidth, Bool())) // are the instructions at the head valid?
  val rob_tail_vals       = Wire(Vec(coreWidth, Bool())) // are the instructions at the tail valid? (to track partial row dispatches)
  val rob_head_uses_stq   = Wire(Vec(coreWidth, Bool()))
  val rob_head_uses_ldq   = Wire(Vec(coreWidth, Bool()))
  val rob_head_fflags     = Wire(Vec(coreWidth, UInt(freechips.rocketchip.tile.FPConstants.FLAGS_SZ.W)))

  val exception_thrown = Wire(Bool())

  // exception info
  // TODO compress xcpt cause size. Most bits in the middle are zero.
  val r_xcpt_val       = RegInit(false.B)
  val r_xcpt_uop       = Reg(new MicroOp())
  val r_xcpt_badvaddr  = Reg(UInt(coreMaxAddrBits.W))
  io.flush_frontend := r_xcpt_val

  io.flush_frontend := r_xcpt_val

  //--------------------------------------------------
  // Utility

  def GetRowIdx(rob_idx: UInt): UInt = {
    if (coreWidth == 1) return rob_idx
    else return rob_idx >> log2Ceil(coreWidth).U
  }
  def GetBankIdx(rob_idx: UInt): UInt = {
    if(coreWidth == 1) { return 0.U }
    else           { return rob_idx(log2Ceil(coreWidth)-1, 0).asUInt }
  }

  // **************************************************************************
  // Debug

  class DebugRobBundle extends BoomBundle
  {
    val valid      = Bool()
    val busy       = Bool()
    val unsafe     = Bool()
    val uop        = new MicroOp()
    val exception  = Bool()
  }
  val debug_entry = Wire(Vec(numRobEntries, new DebugRobBundle))
  debug_entry := DontCare // override in statements below

  var num_inflight = 0.U(log2Ceil(numRobEntries+1).W)

  // **************************************************************************
  // --------------------------------------------------------------------------
  // **************************************************************************

  // Contains all information the PNR needs to find the oldest instruction which can't be safely speculated past.
  val rob_unsafe_masked = WireInit(VecInit(Seq.fill(numRobRows << log2Ceil(coreWidth)){false.B}))

  // Used for trace port, for debug purposes only
  val rob_debug_inst_mem   = SyncReadMem(numRobRows, Vec(coreWidth, UInt(32.W)))
  val rob_debug_inst_wmask = WireInit(VecInit(0.U(coreWidth.W).asBools))
  val rob_debug_inst_wdata = Wire(Vec(coreWidth, UInt(32.W)))
  rob_debug_inst_mem.write(rob_tail, rob_debug_inst_wdata, rob_debug_inst_wmask)
  val rob_debug_inst_rdata = rob_debug_inst_mem.read(rob_head, will_commit.reduce(_||_))

  for (w <- 0 until coreWidth) {
    def MatchBank(bank_idx: UInt): Bool = (bank_idx === w.U)

    // one bank
    val rob_val       = RegInit(VecInit(Seq.fill(numRobRows){false.B}))
    val rob_bsy       = Reg(Vec(numRobRows, Bool()))
    val rob_unsafe    = Reg(Vec(numRobRows, Bool()))
    val rob_uop       = Reg(Vec(numRobRows, new MicroOp()))
    val rob_exception = Reg(Vec(numRobRows, Bool()))
    val rob_predicated = Reg(Vec(numRobRows, Bool())) // Was this instruction predicated out?
    val rob_fflags    = Mem(numRobRows, Bits(freechips.rocketchip.tile.FPConstants.FLAGS_SZ.W))

    val rob_debug_wdata = Mem(numRobRows, UInt(xLen.W))

    //-----------------------------------------------
    // Dispatch: Add Entry to ROB

    rob_debug_inst_wmask(w) := io.enq_valids(w)
    rob_debug_inst_wdata(w) := io.enq_uops(w).debug_inst

    when (io.enq_valids(w)) {
      rob_val(rob_tail)       := true.B
      rob_bsy(rob_tail)       := !(io.enq_uops(w).is_fence ||
                                   io.enq_uops(w).is_fencei)
      rob_unsafe(rob_tail)    := io.enq_uops(w).unsafe
      rob_uop(rob_tail)       := io.enq_uops(w)
      rob_exception(rob_tail) := io.enq_uops(w).exception
      rob_predicated(rob_tail)   := false.B
      rob_fflags(rob_tail)    := 0.U

      assert (rob_val(rob_tail) === false.B, "[rob] overwriting a valid entry.")
      assert ((io.enq_uops(w).rob_idx >> log2Ceil(coreWidth)) === rob_tail)
    } .elsewhen (io.enq_valids.reduce(_|_) && !rob_val(rob_tail)) {
      rob_uop(rob_tail).debug_inst := BUBBLE // just for debug purposes
    }

    //-----------------------------------------------
    // Writeback

    for (i <- 0 until numWakeupPorts) {
      val wb_resp = io.wb_resps(i)
      val wb_uop = wb_resp.bits.uop
      val row_idx = GetRowIdx(wb_uop.rob_idx)
      when (wb_resp.valid && MatchBank(GetBankIdx(wb_uop.rob_idx))) {
        rob_bsy(row_idx)      := false.B
        rob_unsafe(row_idx)   := false.B
<<<<<<< HEAD
=======
        rob_predicated(row_idx)  := wb_resp.bits.predicated
>>>>>>> 96409013
      }
      // TODO check that fflags aren't overwritten
      // TODO check that the wb is to a valid ROB entry, give it a time stamp
//        assert (!(wb_resp.valid && MatchBank(GetBankIdx(wb_uop.rob_idx)) &&
//                  wb_uop.fp_val && !(wb_uop.is_load || wb_uop.is_store) &&
//                  rob_exc_cause(row_idx) =/= 0.U),
//                  "FP instruction writing back exc bits is overriding an existing exception.")
    }

    // Stores have a separate method to clear busy bits
    for (clr_rob_idx <- io.lsu_clr_bsy) {
      when (clr_rob_idx.valid && MatchBank(GetBankIdx(clr_rob_idx.bits))) {
        val cidx = GetRowIdx(clr_rob_idx.bits)
        rob_bsy(cidx)    := false.B
        rob_unsafe(cidx) := false.B
        assert (rob_val(cidx) === true.B, "[rob] store writing back to invalid entry.")
        assert (rob_bsy(cidx) === true.B, "[rob] store writing back to a not-busy entry.")
      }
    }
    for (clr <- io.lsu_clr_unsafe) {
      when (clr.valid && MatchBank(GetBankIdx(clr.bits))) {
        val cidx = GetRowIdx(clr.bits)
        rob_unsafe(cidx) := false.B
      }
    }


    //-----------------------------------------------
    // Accruing fflags
    for (i <- 0 until numFpuPorts) {
      val fflag_uop = io.fflags(i).bits.uop
      when (io.fflags(i).valid && MatchBank(GetBankIdx(fflag_uop.rob_idx))) {
        rob_fflags(GetRowIdx(fflag_uop.rob_idx)) := io.fflags(i).bits.flags
      }
    }

    //-----------------------------------------------------
    // Exceptions
    // (the cause bits are compressed and stored elsewhere)

    when (io.lxcpt.valid && MatchBank(GetBankIdx(io.lxcpt.bits.uop.rob_idx))) {
      rob_exception(GetRowIdx(io.lxcpt.bits.uop.rob_idx)) := true.B
      when (io.lxcpt.bits.cause =/= MINI_EXCEPTION_MEM_ORDERING) {
        // In the case of a mem-ordering failure, the failing load will have been marked safe already.
        assert(rob_unsafe(GetRowIdx(io.lxcpt.bits.uop.rob_idx)),
          "An instruction marked as safe is causing an exception")
      }
    }
    can_throw_exception(w) := rob_val(rob_head) && rob_exception(rob_head)

    //-----------------------------------------------
    // Commit or Rollback

    // Can this instruction commit? (the check for exceptions/rob_state happens later).
    can_commit(w) := rob_val(rob_head) && !(rob_bsy(rob_head)) && !io.csr_stall


    // use the same "com_uop" for both rollback AND commit
    // Perform Commit
    io.commit.valids(w) := will_commit(w)
    io.commit.arch_valids(w) := will_commit(w) && !rob_predicated(com_idx)
    io.commit.uops(w)   := rob_uop(com_idx)
    io.commit.debug_insts(w) := rob_debug_inst_rdata(w)

    // We unbusy branches in b1, but its easier to mark the taken/provider src in b2,
    // when the branch might be committing
    when (io.brupdate.b2.mispredict &&
      MatchBank(GetBankIdx(io.brupdate.b2.uop.rob_idx)) &&
      GetRowIdx(io.brupdate.b2.uop.rob_idx) === com_idx) {
      io.commit.uops(w).debug_fsrc := BSRC_C
      io.commit.uops(w).taken      := io.brupdate.b2.taken
    }

<<<<<<< HEAD
=======

>>>>>>> 96409013
    // Don't attempt to rollback the tail's row when the rob is full.
    val rbk_row = rob_state === s_rollback && !full

    io.commit.rbk_valids(w) := rbk_row && rob_val(com_idx) && !(enableCommitMapTable.B)
    io.commit.rollback := (rob_state === s_rollback)

    assert (!(io.commit.valids.reduce(_||_) && io.commit.rbk_valids.reduce(_||_)),
      "com_valids and rbk_valids are mutually exclusive")

    when (rbk_row) {
      rob_val(com_idx)       := false.B
      rob_exception(com_idx) := false.B
    }

    if (enableCommitMapTable) {
      when (RegNext(exception_thrown)) {
        for (i <- 0 until numRobRows) {
          rob_val(i) := false.B
          rob_bsy(i) := false.B
          rob_uop(i).debug_inst := BUBBLE
        }
      }
    }

    // -----------------------------------------------
    // Kill speculated entries on branch mispredict
    for (i <- 0 until numRobRows) {
      val br_mask = rob_uop(i).br_mask

      //kill instruction if mispredict & br mask match
      when (IsKilledByBranch(io.brupdate, br_mask))
      {
        rob_val(i) := false.B
        rob_uop(i.U).debug_inst := BUBBLE
      } .elsewhen (rob_val(i)) {
        // clear speculation bit even on correct speculation
        rob_uop(i).br_mask := GetNewBrMask(io.brupdate, br_mask)
      }
    }


    // Debug signal to figure out which prediction structure
    // or core resolved a branch correctly
    when (io.brupdate.b2.mispredict &&
      MatchBank(GetBankIdx(io.brupdate.b2.uop.rob_idx))) {
      rob_uop(GetRowIdx(io.brupdate.b2.uop.rob_idx)).debug_fsrc := BSRC_C
      rob_uop(GetRowIdx(io.brupdate.b2.uop.rob_idx)).taken      := io.brupdate.b2.taken
    }

    // -----------------------------------------------
    // Commit
    when (will_commit(w)) {
      rob_val(rob_head) := false.B
    }

    // -----------------------------------------------
    // Outputs
    rob_head_vals(w)     := rob_val(rob_head)
    rob_tail_vals(w)     := rob_val(rob_tail)
    rob_head_fflags(w)   := rob_fflags(rob_head)
    rob_head_uses_stq(w) := rob_uop(rob_head).uses_stq
    rob_head_uses_ldq(w) := rob_uop(rob_head).uses_ldq

    //------------------------------------------------
    // Invalid entries are safe; thrown exceptions are unsafe.
    for (i <- 0 until numRobRows) {
      rob_unsafe_masked((i << log2Ceil(coreWidth)) + w) := rob_val(i) && (rob_unsafe(i) || rob_exception(i))
    }
    // Read unsafe status of PNR row.
    rob_pnr_unsafe(w) := rob_val(rob_pnr) && (rob_unsafe(rob_pnr) || rob_exception(rob_pnr))

    // -----------------------------------------------
    // debugging write ports that should not be synthesized
    when (will_commit(w)) {
      rob_uop(rob_head).debug_inst := BUBBLE
    } .elsewhen (rbk_row)
    {
      rob_uop(rob_tail).debug_inst := BUBBLE
    }

    //--------------------------------------------------
    // Debug: for debug purposes, track side-effects to all register destinations

    for (i <- 0 until numWakeupPorts) {
      val rob_idx = io.wb_resps(i).bits.uop.rob_idx
      when (io.debug_wb_valids(i) && MatchBank(GetBankIdx(rob_idx))) {
        rob_debug_wdata(GetRowIdx(rob_idx)) := io.debug_wb_wdata(i)
      }
      val temp_uop = rob_uop(GetRowIdx(rob_idx))

      assert (!(io.wb_resps(i).valid && MatchBank(GetBankIdx(rob_idx)) &&
               !rob_val(GetRowIdx(rob_idx))),
               "[rob] writeback (" + i + ") occurred to an invalid ROB entry.")
      assert (!(io.wb_resps(i).valid && MatchBank(GetBankIdx(rob_idx)) &&
               !rob_bsy(GetRowIdx(rob_idx))),
               "[rob] writeback (" + i + ") occurred to a not-busy ROB entry.")
      assert (!(io.wb_resps(i).valid && MatchBank(GetBankIdx(rob_idx)) &&
               temp_uop.ldst_val && temp_uop.pdst =/= io.wb_resps(i).bits.uop.pdst),
               "[rob] writeback (" + i + ") occurred to the wrong pdst.")
    }
    io.commit.debug_wdata(w) := rob_debug_wdata(rob_head)

<<<<<<< HEAD
    //--------------------------------------------------
    // Debug: handle passing out signals to printf in dpath

    if (DEBUG_PRINTF_ROB) {
      for (i <- 0 until numRobRows) {
        debug_entry(w + i*coreWidth).valid     := rob_val(i)
        debug_entry(w + i*coreWidth).busy      := rob_bsy(i.U)
        debug_entry(w + i*coreWidth).unsafe    := rob_unsafe(i.U)
        debug_entry(w + i*coreWidth).uop       := rob_uop(i.U)
        debug_entry(w + i*coreWidth).exception := rob_exception(i.U)
      }
    }

    num_inflight = num_inflight + PopCount(rob_val)
=======
>>>>>>> 96409013
  } //for (w <- 0 until coreWidth)

  dontTouch(num_inflight)

  // **************************************************************************
  // --------------------------------------------------------------------------
  // **************************************************************************

  // -----------------------------------------------
  // Commit Logic
  // need to take a "can_commit" array, and let the first can_commits commit
  // previous instructions may block the commit of younger instructions in the commit bundle
  // e.g., exception, or (valid && busy).
  // Finally, don't throw an exception if there are instructions in front of
  // it that want to commit (only throw exception when head of the bundle).

  var block_commit = (rob_state =/= s_normal) && (rob_state =/= s_wait_till_empty) || RegNext(exception_thrown) || RegNext(RegNext(exception_thrown))
  var will_throw_exception = false.B
  var block_xcpt   = false.B

  for (w <- 0 until coreWidth) {
    will_throw_exception = (can_throw_exception(w) && !block_commit && !block_xcpt) || will_throw_exception

    will_commit(w)       := can_commit(w) && !can_throw_exception(w) && !block_commit
    block_commit         = (rob_head_vals(w) &&
                           (!can_commit(w) || can_throw_exception(w))) || block_commit
    block_xcpt           = will_commit(w)
  }

  // Note: exception must be in the commit bundle.
  // Note: exception must be the first valid instruction in the commit bundle.
  exception_thrown := will_throw_exception
<<<<<<< HEAD
  val is_mini_exception = io.com_xcpt.bits.cause === MINI_EXCEPTION_MEM_ORDERING ||
                          io.com_xcpt.bits.cause === MINI_EXCEPTION_REPLAY       ||
                          io.com_xcpt.bits.cause === MINI_EXCEPTION_STORE_BLOCKED
=======
  val is_mini_exception = io.com_xcpt.bits.cause === MINI_EXCEPTION_MEM_ORDERING
>>>>>>> 96409013
  io.com_xcpt.valid := exception_thrown && !is_mini_exception
  io.com_xcpt.bits.cause := r_xcpt_uop.exc_cause

  io.com_xcpt.bits.badvaddr := Sext(r_xcpt_badvaddr, xLen)
  val insn_sys_pc2epc =
    rob_head_vals.reduce(_|_) && PriorityMux(rob_head_vals, io.commit.uops.map{u => u.is_sys_pc2epc})

  val refetch_inst = exception_thrown || insn_sys_pc2epc
  val com_xcpt_uop = PriorityMux(rob_head_vals, io.commit.uops)
  io.com_xcpt.bits.ftq_idx   := com_xcpt_uop.ftq_idx
  io.com_xcpt.bits.edge_inst := com_xcpt_uop.edge_inst
  io.com_xcpt.bits.is_rvc    := com_xcpt_uop.is_rvc
  io.com_xcpt.bits.pc_lob    := com_xcpt_uop.pc_lob

  val flush_commit_mask = Range(0,coreWidth).map{i => io.commit.valids(i) && io.commit.uops(i).flush_on_commit}
  val flush_commit = flush_commit_mask.reduce(_|_)
  val flush_val = exception_thrown || flush_commit

  assert(!(PopCount(flush_commit_mask) > 1.U),
    "[rob] Can't commit multiple flush_on_commit instructions on one cycle")

  val flush_uop = Mux(exception_thrown, com_xcpt_uop, Mux1H(flush_commit_mask, io.commit.uops))

  // delay a cycle for critical path considerations
  io.flush.valid          := flush_val
  io.flush.bits.ftq_idx   := flush_uop.ftq_idx
  io.flush.bits.pc_lob    := flush_uop.pc_lob
  io.flush.bits.edge_inst := flush_uop.edge_inst
  io.flush.bits.is_rvc    := flush_uop.is_rvc
  io.flush.bits.flush_typ := FlushTypes.getType(flush_val,
                                                exception_thrown && !is_mini_exception,
                                                flush_commit && flush_uop.uopc === uopERET,
                                                refetch_inst)


  // -----------------------------------------------
  // FP Exceptions
  // send fflags bits to the CSRFile to accrue

  val fflags_val = Wire(Vec(coreWidth, Bool()))
  val fflags     = Wire(Vec(coreWidth, UInt(freechips.rocketchip.tile.FPConstants.FLAGS_SZ.W)))

  for (w <- 0 until coreWidth) {
    fflags_val(w) :=
      io.commit.valids(w) &&
      io.commit.uops(w).fp_val &&
      !io.commit.uops(w).uses_stq

    fflags(w) := Mux(fflags_val(w), rob_head_fflags(w), 0.U)

    assert (!(io.commit.valids(w) &&
             !io.commit.uops(w).fp_val &&
             rob_head_fflags(w) =/= 0.U),
             "Committed non-FP instruction has non-zero fflag bits.")
    assert (!(io.commit.valids(w) &&
             io.commit.uops(w).fp_val &&
             (io.commit.uops(w).uses_ldq || io.commit.uops(w).uses_stq) &&
             rob_head_fflags(w) =/= 0.U),
             "Committed FP load or store has non-zero fflag bits.")
  }
  io.commit.fflags.valid := fflags_val.reduce(_|_)
  io.commit.fflags.bits  := fflags.reduce(_|_)

  // -----------------------------------------------
  // Exception Tracking Logic
  // only store the oldest exception, since only one can happen!

  val next_xcpt_uop = Wire(new MicroOp())
  next_xcpt_uop := r_xcpt_uop
  val enq_xcpts = Wire(Vec(coreWidth, Bool()))
  for (i <- 0 until coreWidth) {
    enq_xcpts(i) := io.enq_valids(i) && io.enq_uops(i).exception
  }

  when (!(io.flush.valid || exception_thrown) && rob_state =/= s_rollback) {
    when (io.lxcpt.valid) {
      val new_xcpt_uop = io.lxcpt.bits.uop

      when (!r_xcpt_val || IsOlder(new_xcpt_uop.rob_idx, r_xcpt_uop.rob_idx, rob_head_idx)) {
        r_xcpt_val              := true.B
        next_xcpt_uop           := new_xcpt_uop
        next_xcpt_uop.exc_cause := io.lxcpt.bits.cause
        r_xcpt_badvaddr         := io.lxcpt.bits.badvaddr
      }
    } .elsewhen (!r_xcpt_val && enq_xcpts.reduce(_|_)) {
      val idx = enq_xcpts.indexWhere{i: Bool => i}

      // if no exception yet, dispatch exception wins
      r_xcpt_val      := true.B
      next_xcpt_uop   := io.enq_uops(idx)
      r_xcpt_badvaddr := AlignPCToBoundary(io.xcpt_fetch_pc, icBlockBytes) | io.enq_uops(idx).pc_lob

    }
  }

  r_xcpt_uop         := next_xcpt_uop
  r_xcpt_uop.br_mask := GetNewBrMask(io.brupdate, next_xcpt_uop)
  when (io.flush.valid || IsKilledByBranch(io.brupdate, next_xcpt_uop)) {
    r_xcpt_val := false.B
  }

  assert (!(exception_thrown && !r_xcpt_val),
    "ROB trying to throw an exception, but it doesn't have a valid xcpt_cause")

  assert (!(empty && r_xcpt_val),
    "ROB is empty, but believes it has an outstanding exception.")

  assert (!(will_throw_exception && (GetRowIdx(r_xcpt_uop.rob_idx) =/= rob_head)),
    "ROB is throwing an exception, but the stored exception information's " +
    "rob_idx does not match the rob_head")

  // -----------------------------------------------
  // ROB Head Logic

  // remember if we're still waiting on the rest of the dispatch packet, and prevent
  // the rob_head from advancing if it commits a partial parket before we
  // dispatch the rest of it.
  // update when committed ALL valid instructions in commit_bundle

  val rob_deq = WireInit(false.B)
  val r_partial_row = RegInit(false.B)

  when (io.enq_valids.reduce(_|_)) {
    r_partial_row := io.enq_partial_stall
  }

  val finished_committing_row =
    (io.commit.valids.asUInt =/= 0.U) &&
    ((will_commit.asUInt ^ rob_head_vals.asUInt) === 0.U) &&
    !(r_partial_row && rob_head === rob_tail && !maybe_full)

  when (finished_committing_row) {
    rob_head     := WrapInc(rob_head, numRobRows)
    rob_head_lsb := 0.U
    rob_deq      := true.B
  } .otherwise {
    rob_head_lsb := OHToUInt(PriorityEncoderOH(rob_head_vals.asUInt))
  }

  // -----------------------------------------------
  // ROB Point-of-No-Return (PNR) Logic
  // Acts as a second head, but only waits on busy instructions which might cause misspeculation.
  // TODO is it worth it to add an extra 'parity' bit to all rob pointer logic?
  // Makes 'older than' comparisons ~3x cheaper, in case we're going to use the PNR to do a large number of those.
  // Also doesn't require the rob tail (or head) to be exported to whatever we want to compare with the PNR.

  if (enableFastPNR) {
    val unsafe_entry_in_rob = rob_unsafe_masked.reduce(_||_)
    val next_rob_pnr_idx = Mux(unsafe_entry_in_rob,
                               AgePriorityEncoder(rob_unsafe_masked, rob_head_idx),
                               rob_tail << log2Ceil(coreWidth) | PriorityEncoder(~rob_tail_vals.asUInt))
    rob_pnr := next_rob_pnr_idx >> log2Ceil(coreWidth)
    if (coreWidth > 1)
      rob_pnr_lsb := next_rob_pnr_idx(log2Ceil(coreWidth)-1, 0)
  } else {
    // Distinguish between PNR being at head/tail when ROB is full.
    // Works the same as maybe_full tracking for the ROB tail.
    val pnr_maybe_at_tail = RegInit(false.B)

    val safe_to_inc = rob_state === s_normal || rob_state === s_wait_till_empty
    val do_inc_row  = !rob_pnr_unsafe.reduce(_||_) && (rob_pnr =/= rob_tail || (full && !pnr_maybe_at_tail))
    when (empty && io.enq_valids.asUInt =/= 0.U) {
      // Unforunately for us, the ROB does not use its entries in monotonically
      //  increasing order, even in the case of no exceptions. The edge case
      //  arises when partial rows are enqueued and committed, leaving an empty
      //  ROB.
      rob_pnr     := rob_head
      rob_pnr_lsb := PriorityEncoder(io.enq_valids)
    } .elsewhen (safe_to_inc && do_inc_row) {
      rob_pnr     := WrapInc(rob_pnr, numRobRows)
      rob_pnr_lsb := 0.U
    } .elsewhen (safe_to_inc && (rob_pnr =/= rob_tail || (full && !pnr_maybe_at_tail))) {
      rob_pnr_lsb := PriorityEncoder(rob_pnr_unsafe)
    } .elsewhen (safe_to_inc && !full && !empty) {
      rob_pnr_lsb := PriorityEncoder(rob_pnr_unsafe.asUInt | ~MaskLower(rob_tail_vals.asUInt))
    } .elsewhen (full && pnr_maybe_at_tail) {
      rob_pnr_lsb := 0.U
    }

    pnr_maybe_at_tail := !rob_deq && (do_inc_row || pnr_maybe_at_tail)
  }

  // Head overrunning PNR likely means an entry hasn't been marked as safe when it should have been.
  assert(!IsOlder(rob_pnr_idx, rob_head_idx, rob_tail_idx) || rob_pnr_idx === rob_tail_idx)

  // PNR overrunning tail likely means an entry has been marked as safe when it shouldn't have been.
  assert(!IsOlder(rob_tail_idx, rob_pnr_idx, rob_head_idx) || full)

  // -----------------------------------------------
  // ROB Tail Logic

  val rob_enq = WireInit(false.B)

  when (rob_state === s_rollback && (rob_tail =/= rob_head || maybe_full)) {
    // Rollback a row
    rob_tail     := WrapDec(rob_tail, numRobRows)
    rob_tail_lsb := (coreWidth-1).U
    rob_deq := true.B
  } .elsewhen (rob_state === s_rollback && (rob_tail === rob_head) && !maybe_full) {
    // Rollback an entry
    rob_tail_lsb := rob_head_lsb
  } .elsewhen (io.brupdate.b2.mispredict) {
    rob_tail     := WrapInc(GetRowIdx(io.brupdate.b2.uop.rob_idx), numRobRows)
    rob_tail_lsb := 0.U
  } .elsewhen (io.enq_valids.asUInt =/= 0.U && !io.enq_partial_stall) {
    rob_tail     := WrapInc(rob_tail, numRobRows)
    rob_tail_lsb := 0.U
    rob_enq      := true.B
  } .elsewhen (io.enq_valids.asUInt =/= 0.U && io.enq_partial_stall) {
    rob_tail_lsb := PriorityEncoder(~MaskLower(io.enq_valids.asUInt))
  }


  if (enableCommitMapTable) {
    when (RegNext(exception_thrown)) {
      rob_tail     := 0.U
      rob_tail_lsb := 0.U
      rob_head     := 0.U
      rob_pnr      := 0.U
      rob_pnr_lsb  := 0.U
    }
  }

  // -----------------------------------------------
  // Full/Empty Logic
  // The ROB can be completely full, but only if it did not dispatch a row in the prior cycle.
  // I.E. at least one entry will be empty when in a steady state of dispatching and committing a row each cycle.
  // TODO should we add an extra 'parity bit' onto the ROB pointers to simplify this logic?

  maybe_full := !rob_deq && (rob_enq || maybe_full) || io.brupdate.b1.mispredict_mask =/= 0.U
  full       := rob_tail === rob_head && maybe_full
  empty      := (rob_head === rob_tail) && (rob_head_vals.asUInt === 0.U)

  io.rob_head_idx := rob_head_idx
  io.rob_tail_idx := rob_tail_idx
  io.rob_pnr_idx  := rob_pnr_idx
  io.empty        := empty
  io.ready        := (rob_state === s_normal) && !full && !r_xcpt_val

  //-----------------------------------------------
  //-----------------------------------------------
  //-----------------------------------------------

  // ROB FSM
  if (!enableCommitMapTable) {
    switch (rob_state) {
      is (s_reset) {
        rob_state := s_normal
      }
      is (s_normal) {
        // Delay rollback 2 cycles so branch mispredictions can drain
        when (RegNext(RegNext(exception_thrown))) {
          rob_state := s_rollback
        } .otherwise {
          for (w <- 0 until coreWidth) {
            when (io.enq_valids(w) && io.enq_uops(w).is_unique) {
              rob_state := s_wait_till_empty
            }
          }
        }
      }
      is (s_rollback) {
        when (empty) {
          rob_state := s_normal
        }
      }
      is (s_wait_till_empty) {
        when (RegNext(exception_thrown)) {
          rob_state := s_rollback
        } .elsewhen (empty) {
          rob_state := s_normal
        }
      }
    }
  } else {
    switch (rob_state) {
      is (s_reset) {
        rob_state := s_normal
      }
      is (s_normal) {
        when (exception_thrown) {
          ; //rob_state := s_rollback
        } .otherwise {
          for (w <- 0 until coreWidth) {
            when (io.enq_valids(w) && io.enq_uops(w).is_unique) {
              rob_state := s_wait_till_empty
            }
          }
        }
      }
      is (s_rollback) {
        when (rob_tail_idx  === rob_head_idx) {
          rob_state := s_normal
        }
      }
      is (s_wait_till_empty) {
        when (exception_thrown) {
          ; //rob_state := s_rollback
        } .elsewhen (rob_tail === rob_head) {
          rob_state := s_normal
        }
      }
    }
  }

  // -----------------------------------------------
  // Outputs

  io.com_load_is_at_rob_head := RegNext(rob_head_uses_ldq(PriorityEncoder(rob_head_vals.asUInt)) &&
                                        !will_commit.reduce(_||_))


<<<<<<< HEAD
  //--------------------------------------------------
  // Handle passing out signals to printf in dpath

  io.debug.state    := rob_state
  io.debug.rob_head := rob_head
  io.debug.rob_pnr := rob_pnr
  io.debug.xcpt_val := r_xcpt_val
  io.debug.xcpt_uop := r_xcpt_uop
  io.debug.xcpt_badvaddr := r_xcpt_badvaddr
=======
>>>>>>> 96409013

  override def toString: String = BoomCoreStringPrefix(
    "==ROB==",
    "Machine Width      : " + coreWidth,
    "Rob Entries        : " + numRobEntries,
    "Rob Rows           : " + numRobRows,
    "Rob Row size       : " + log2Ceil(numRobRows),
    "log2Ceil(coreWidth): " + log2Ceil(coreWidth),
    "FPU FFlag Ports    : " + numFpuPorts)
}<|MERGE_RESOLUTION|>--- conflicted
+++ resolved
@@ -108,11 +108,6 @@
   // Stall the frontend if we know we will redirect the PC
   val flush_frontend = Output(Bool())
 
-<<<<<<< HEAD
-  // pass out debug information to high-level printf
-  val debug = Output(new DebugRobSignals())
-=======
->>>>>>> 96409013
 
   val debug_tsc = Input(UInt(xLen.W))
 }
@@ -265,8 +260,6 @@
   val r_xcpt_badvaddr  = Reg(UInt(coreMaxAddrBits.W))
   io.flush_frontend := r_xcpt_val
 
-  io.flush_frontend := r_xcpt_val
-
   //--------------------------------------------------
   // Utility
 
@@ -292,8 +285,6 @@
   }
   val debug_entry = Wire(Vec(numRobEntries, new DebugRobBundle))
   debug_entry := DontCare // override in statements below
-
-  var num_inflight = 0.U(log2Ceil(numRobEntries+1).W)
 
   // **************************************************************************
   // --------------------------------------------------------------------------
@@ -355,10 +346,7 @@
       when (wb_resp.valid && MatchBank(GetBankIdx(wb_uop.rob_idx))) {
         rob_bsy(row_idx)      := false.B
         rob_unsafe(row_idx)   := false.B
-<<<<<<< HEAD
-=======
         rob_predicated(row_idx)  := wb_resp.bits.predicated
->>>>>>> 96409013
       }
       // TODO check that fflags aren't overwritten
       // TODO check that the wb is to a valid ROB entry, give it a time stamp
@@ -432,10 +420,7 @@
       io.commit.uops(w).taken      := io.brupdate.b2.taken
     }
 
-<<<<<<< HEAD
-=======
-
->>>>>>> 96409013
+
     // Don't attempt to rollback the tail's row when the rob is full.
     val rbk_row = rob_state === s_rollback && !full
 
@@ -538,26 +523,7 @@
     }
     io.commit.debug_wdata(w) := rob_debug_wdata(rob_head)
 
-<<<<<<< HEAD
-    //--------------------------------------------------
-    // Debug: handle passing out signals to printf in dpath
-
-    if (DEBUG_PRINTF_ROB) {
-      for (i <- 0 until numRobRows) {
-        debug_entry(w + i*coreWidth).valid     := rob_val(i)
-        debug_entry(w + i*coreWidth).busy      := rob_bsy(i.U)
-        debug_entry(w + i*coreWidth).unsafe    := rob_unsafe(i.U)
-        debug_entry(w + i*coreWidth).uop       := rob_uop(i.U)
-        debug_entry(w + i*coreWidth).exception := rob_exception(i.U)
-      }
-    }
-
-    num_inflight = num_inflight + PopCount(rob_val)
-=======
->>>>>>> 96409013
   } //for (w <- 0 until coreWidth)
-
-  dontTouch(num_inflight)
 
   // **************************************************************************
   // --------------------------------------------------------------------------
@@ -587,13 +553,7 @@
   // Note: exception must be in the commit bundle.
   // Note: exception must be the first valid instruction in the commit bundle.
   exception_thrown := will_throw_exception
-<<<<<<< HEAD
-  val is_mini_exception = io.com_xcpt.bits.cause === MINI_EXCEPTION_MEM_ORDERING ||
-                          io.com_xcpt.bits.cause === MINI_EXCEPTION_REPLAY       ||
-                          io.com_xcpt.bits.cause === MINI_EXCEPTION_STORE_BLOCKED
-=======
   val is_mini_exception = io.com_xcpt.bits.cause === MINI_EXCEPTION_MEM_ORDERING
->>>>>>> 96409013
   io.com_xcpt.valid := exception_thrown && !is_mini_exception
   io.com_xcpt.bits.cause := r_xcpt_uop.exc_cause
 
@@ -906,18 +866,6 @@
                                         !will_commit.reduce(_||_))
 
 
-<<<<<<< HEAD
-  //--------------------------------------------------
-  // Handle passing out signals to printf in dpath
-
-  io.debug.state    := rob_state
-  io.debug.rob_head := rob_head
-  io.debug.rob_pnr := rob_pnr
-  io.debug.xcpt_val := r_xcpt_val
-  io.debug.xcpt_uop := r_xcpt_uop
-  io.debug.xcpt_badvaddr := r_xcpt_badvaddr
-=======
->>>>>>> 96409013
 
   override def toString: String = BoomCoreStringPrefix(
     "==ROB==",
