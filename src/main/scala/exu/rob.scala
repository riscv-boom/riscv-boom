--- conflicted
+++ resolved
@@ -360,10 +360,7 @@
     val rob_uop       = Reg(Vec(numRobRows, new MicroOp()))
     val rob_exception = Reg(Vec(numRobRows, Bool()))
     val rob_predicated = Reg(Vec(numRobRows, Bool())) // Was this instruction predicated out?
-<<<<<<< HEAD
-    val rob_fflags    = Mem(numRobRows, Valid(Bits(freechips.rocketchip.tile.FPConstants.FLAGS_SZ.W)))
-=======
->>>>>>> 1a153d49
+    val rob_fflags    = Reg(Vec(numRobRows, Valid(Bits(freechips.rocketchip.tile.FPConstants.FLAGS_SZ.W))))
 
     val rob_debug_wdata = Mem(numRobRows, UInt(xLen.W))
 
@@ -380,12 +377,8 @@
       rob_uop(rob_tail)       := io.enq_uops(w)
       rob_exception(rob_tail) := io.enq_uops(w).exception
       rob_predicated(rob_tail)   := false.B
-<<<<<<< HEAD
       rob_fflags(rob_tail).valid := false.B
       rob_fflags(rob_tail).bits  := 0.U
-=======
-      rob_fflags(w)(rob_tail)    := 0.U
->>>>>>> 1a153d49
 
       assert (rob_val(rob_tail) === false.B, "[rob] overwriting a valid entry.")
       assert ((io.enq_uops(w).rob_idx >> log2Ceil(coreWidth)) === rob_tail)
@@ -432,18 +425,6 @@
     }
 
 
-<<<<<<< HEAD
-=======
-    //-----------------------------------------------
-    // Accruing fflags
-    for (i <- 0 until numFpuPorts) {
-      val fflag_uop = io.fflags(i).bits.uop
-      when (io.fflags(i).valid && MatchBank(GetBankIdx(fflag_uop.rob_idx))) {
-        rob_fflags(w)(GetRowIdx(fflag_uop.rob_idx)) := io.fflags(i).bits.flags
-      }
-    }
-
->>>>>>> 1a153d49
     //-----------------------------------------------------
     // Exceptions
     // (the cause bits are compressed and stored elsewhere)
@@ -530,15 +511,9 @@
     // Outputs
     rob_head_vals(w)     := rob_val(rob_head)
     rob_tail_vals(w)     := rob_val(rob_tail)
-<<<<<<< HEAD
     rob_head_fflags(w)   := rob_fflags(rob_head)
     rob_head_uses_stq(w) := io.commit.uops(w).uses_stq
     rob_head_uses_ldq(w) := io.commit.uops(w).uses_ldq
-=======
-    rob_head_fflags(w)   := rob_fflags(w)(rob_head)
-    rob_head_uses_stq(w) := rob_uop(rob_head).uses_stq
-    rob_head_uses_ldq(w) := rob_uop(rob_head).uses_ldq
->>>>>>> 1a153d49
 
     //------------------------------------------------
     // Invalid entries are safe; thrown exceptions are unsafe.
