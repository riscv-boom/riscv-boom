--- conflicted
+++ resolved
@@ -100,11 +100,8 @@
       in_uops(i).debug_pc       := pc
       in_uops(i).pc_lob         := pc
 
-<<<<<<< HEAD
-=======
       in_uops(i).is_sfb         := io.enq.bits.sfbs(i) || io.enq.bits.shadowed_mask(i)
 
->>>>>>> 96409013
       if (w == 0) {
         when (io.enq.bits.edge_inst(b)) {
           in_uops(i).debug_pc  := bankAlign(io.enq.bits.pc) + (b * bankBytes).U - 2.U
@@ -198,29 +195,4 @@
   when (reset.toBool) {
     io.deq.bits.uops map { u => u.valid := false.B }
   }
-
-<<<<<<< HEAD
-  //-------------------------------------------------------------
-  // **** Printfs ****
-  //-------------------------------------------------------------
-
-  if (DEBUG_PRINTF) {
-    printf("FetchBuffer:\n")
-    // TODO a problem if we don't check the f3_valid?
-    printf("    Fetch3: Enq:(V:%c Msk:0x%x PC:0x%x) Clear:%c\n",
-      BoolToChar(io.enq.valid, 'V'),
-      io.enq.bits.mask.asUInt,
-      io.enq.bits.pc,
-      BoolToChar(io.clear, 'C'))
-
-    printf("    RAM: WPtr:%d RPtr:%d\n",
-      tail,
-      head)
-
-    printf("    Fetch4: Deq:(V:%c PC:0x%x)\n",
-      BoolToChar(io.deq.valid, 'V'),
-      io.deq.bits.uops(0).bits.debug_pc)
-  }
-=======
->>>>>>> 96409013
 }