--- conflicted
+++ resolved
@@ -13,10 +13,6 @@
 
 import chisel3._
 import chisel3.util._
-<<<<<<< HEAD
-=======
-import chisel3.internal.sourceinfo.{SourceInfo}
->>>>>>> 7892f79e
 
 import freechips.rocketchip.config._
 import freechips.rocketchip.subsystem._
@@ -642,18 +638,12 @@
       val pc = f3_fetch_bundle.pcs(i)
 
       val bpu = Module(new BreakpointUnit(nBreakpoints))
-<<<<<<< HEAD
-      bpu.io.status := io.cpu.status
-      bpu.io.bp     := io.cpu.bp
-      bpu.io.ea     := DontCare
-      bpu.io.pc     := pc
-=======
       bpu.io.status   := io.cpu.status
       bpu.io.bp       := io.cpu.bp
       bpu.io.ea       := DontCare
+      bpu.io.pc       := pc
       bpu.io.mcontext := io.cpu.mcontext
       bpu.io.scontext := io.cpu.scontext
->>>>>>> 7892f79e
 
       val bpd_decoder = Module(new BranchDecode)
       bpd_decoder.io.inst := f3_fetch_bundle.exp_insts(i)
