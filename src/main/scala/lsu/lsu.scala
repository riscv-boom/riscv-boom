--- conflicted
+++ resolved
@@ -90,11 +90,7 @@
   // In our response stage, if we get a nack, we need to reexecute
   val nack    = Flipped(Vec(memWidth, new ValidIO(new BoomDCacheReq)))
 
-<<<<<<< HEAD
   val brupdate     = Output(new BrUpdateInfo)
-=======
-  val brupdate       = Output(new BrUpdateInfo)
->>>>>>> 96409013
   val exception    = Output(Bool())
   val rob_pnr_idx  = Output(UInt(robAddrSz.W))
   val rob_head_idx = Output(UInt(robAddrSz.W))
@@ -105,14 +101,12 @@
   val force_order = Output(Bool())
   val ordered     = Input(Bool())
 
-<<<<<<< HEAD
   val replay_wb_col = Input(UInt(coreWidth.W))
-=======
+
   val perf = Input(new Bundle {
     val acquire = Bool()
     val release = Bool()
   })
->>>>>>> 96409013
 
   override def cloneType = new LSUDMemIO().asInstanceOf[this.type]
 }
@@ -151,11 +145,7 @@
   val fence_dmem   = Input(Bool())
 
   // Speculatively tell the IQs that we'll get load data back next cycle
-<<<<<<< HEAD
   val spec_load_wakeups = Output(Vec(memWidth, Valid(UInt(maxPregSz.W))))
-=======
-  val spec_ld_wakeup = Output(Vec(memWidth, Valid(UInt(maxPregSz.W))))
->>>>>>> 96409013
   // Tell the IQs that the load we speculated last cycle was misspeculated
   val spec_load_nacks   = Output(Vec(memWidth, Bool()))
 
@@ -170,15 +160,13 @@
 
   val tsc_reg     = Input(UInt())
 
-<<<<<<< HEAD
   val debug_stcom = Vec(coreWidth, new LSUDebugStoreCommitIO)
-=======
+
   val perf        = Output(new Bundle {
     val acquire = Bool()
     val release = Bool()
     val tlbMiss = Bool()
   })
->>>>>>> 96409013
 }
 
 class LSUIO(implicit p: Parameters, edge: TLEdgeOut) extends BoomBundle()(p)
@@ -588,12 +576,8 @@
     will_fire_hella_incoming(w) := lsu_sched(can_fire_hella_incoming(w) , true , true , false, false) // TLB , DC
     will_fire_hella_wakeup  (w) := lsu_sched(can_fire_hella_wakeup  (w) , false, true , false, false) //     , DC
     will_fire_load_retry    (w) := lsu_sched(can_fire_load_retry    (w) , true , true , true , false) // TLB , DC , LCAM
-<<<<<<< HEAD
-    will_fire_sta_retry     (w) := lsu_sched(can_fire_sta_retry     (w) , true , false, true , true ) // TLB ,    , LCAM , ROB // TODO: This should be higher priority
-=======
     will_fire_sta_retry     (w) := lsu_sched(can_fire_sta_retry     (w) , true , false, true , true)  // TLB ,    , LCAM , ROB // TODO: This should be higher priority
     will_fire_load_wakeup   (w) := lsu_sched(can_fire_load_wakeup   (w) , false, true , true , false) //     , DC , LCAM1
->>>>>>> 96409013
     will_fire_store_commit  (w) := lsu_sched(can_fire_store_commit  (w) , false, true , false, false) //     , DC
 
 
@@ -775,17 +759,10 @@
 
 
   // defaults
-<<<<<<< HEAD
   io.dmem.brupdate     := io.core.brupdate
   io.dmem.exception    := io.core.exception
   io.dmem.rob_head_idx := io.core.rob_head_idx
   io.dmem.rob_pnr_idx  := io.core.rob_pnr_idx
-=======
-  io.dmem.brupdate         := io.core.brupdate
-  io.dmem.exception      := io.core.exception
-  io.dmem.rob_head_idx   := io.core.rob_head_idx
-  io.dmem.rob_pnr_idx    := io.core.rob_pnr_idx
->>>>>>> 96409013
 
   val dmem_req = Wire(Vec(memWidth, Valid(new BoomDCacheReq)))
   io.dmem.req.valid := dmem_req.map(_.valid).reduce(_||_)
@@ -1236,13 +1213,8 @@
   val forwarding_idx = widthMap(w => forwarding_age_logic(w).io.forwarding_idx)
 
   // Forward if st-ld forwarding is possible from the writemask and loadmask
-<<<<<<< HEAD
-  val mem_forward_valid       = widthMap(w =>
-                                (ldst_forward_matches(w)(forwarding_idx(w))        &&
-=======
   mem_forward_valid       := widthMap(w =>
                                   (ldst_forward_matches(w)(forwarding_idx(w))        &&
->>>>>>> 96409013
                                  !IsKilledByBranch(io.core.brupdate, lcam_uop(w))    &&
                                  !io.core.exception && !RegNext(io.core.exception)))
   mem_forward_stq_idx     := forwarding_idx
@@ -1315,11 +1287,7 @@
                    !IsKilledByBranch(io.core.brupdate, xcpt_uop)
   r_xcpt.uop         := xcpt_uop
   r_xcpt.uop.br_mask := GetNewBrMask(io.core.brupdate, xcpt_uop)
-<<<<<<< HEAD
   r_xcpt.cause       := Mux(use_mem_xcpt, mem_xcpt_cause, Mux(ld_xcpt_valid, MINI_EXCEPTION_MEM_ORDERING, MINI_EXCEPTION_STORE_BLOCKED))
-=======
-  r_xcpt.cause       := Mux(use_mem_xcpt, mem_xcpt_cause, MINI_EXCEPTION_MEM_ORDERING)
->>>>>>> 96409013
   r_xcpt.badvaddr    := mem_xcpt_vaddr // TODO is there another register we can use instead?
 
   io.core.lxcpt.valid := r_xcpt_valid && !io.core.exception && !IsKilledByBranch(io.core.brupdate, r_xcpt.uop)
@@ -1327,24 +1295,12 @@
 
   // Task 4: Speculatively wakeup loads 1 cycle before they come back
   for (w <- 0 until memWidth) {
-<<<<<<< HEAD
     io.core.spec_load_wakeups(w).valid := enableFastLoadUse.B          &&
                                           fired_load_incoming(w)       &&
                                           !mem_incoming_uop(w).fp_val  &&
                                           mem_incoming_uop(w).ldst_val
     io.core.spec_load_wakeups(w).bits  := mem_incoming_uop(w).pdst
   }
-  // TODO: Do this on retry? Wakeup?
-
-=======
-    io.core.spec_ld_wakeup(w).valid := enableFastLoadUse.B          &&
-                                       fired_load_incoming(w)       &&
-                                       !mem_incoming_uop(w).fp_val  &&
-                                       mem_incoming_uop(w).pdst =/= 0.U
-    io.core.spec_ld_wakeup(w).bits  := mem_incoming_uop(w).pdst
-  }
->>>>>>> 96409013
-
 
   //-------------------------------------------------------------
   //-------------------------------------------------------------
@@ -1437,10 +1393,7 @@
       val stq_e       = stq(wb_forward_stq_idx(w))
       val data_ready  = stq_e.bits.data.valid
       val live        = !IsKilledByBranch(io.core.brupdate, forward_uop)
-<<<<<<< HEAD
       val can_wb_irf  = !(forward_uop.pdst_col & (dmem_resp_wb_cols | forward_wb_cols)).orR
-=======
->>>>>>> 96409013
       val storegen = new freechips.rocketchip.rocket.StoreGen(
                                 stq_e.bits.uop.mem_size, stq_e.bits.addr.bits,
                                 stq_e.bits.data.bits, coreDataBytes)
@@ -1470,7 +1423,6 @@
     forward_wb_cols = forward_wb_cols | forward_wb_col
   }
 
-<<<<<<< HEAD
   for (w <- 0 until memWidth) {
     io.core.spec_load_nacks(w) := RegNext(io.core.spec_load_wakeups(w).valid) &&
       !(io.core.exe(w).iresp.valid && io.core.exe(w).iresp.bits.uop.ldq_idx === RegNext(mem_incoming_uop(w).ldq_idx))
@@ -1482,18 +1434,6 @@
     val pipe_slot_writeback_column = Mux(io.core.exe(w).iresp.valid, io.core.exe(w).iresp.bits.uop.pdst_col, 0.U)
     assert (!(writeback_columns & pipe_slot_writeback_column), "[lsu] Two loads trying to write the same column")
     writeback_columns = writeback_columns | pipe_slot_writeback_column
-=======
-  // Initially assume the speculative load wakeup failed
-  io.core.ld_miss         := RegNext(io.core.spec_ld_wakeup.map(_.valid).reduce(_||_))
-  val spec_ld_succeed = widthMap(w =>
-    !RegNext(io.core.spec_ld_wakeup(w).valid) ||
-    (io.core.exe(w).iresp.valid &&
-      io.core.exe(w).iresp.bits.uop.ldq_idx === RegNext(mem_incoming_uop(w).ldq_idx)
-    )
-  ).reduce(_&&_)
-  when (spec_ld_succeed) {
-    io.core.ld_miss := false.B
->>>>>>> 96409013
   }
 
 
