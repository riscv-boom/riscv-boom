--- conflicted
+++ resolved
@@ -59,491 +59,20 @@
 
 class LSUExeIO(implicit p: Parameters) extends BoomBundle()(p)
 {
-<<<<<<< HEAD
   // The "resp" of the maddrcalc is really a "req" to the LSU
   val req       = Flipped(new ValidIO(new FuncUnitResp(xLen)))
   // Send load data to regfiles
   val iresp    = new DecoupledIO(new boom.exu.ExeUnitResp(xLen))
   val fresp    = new DecoupledIO(new boom.exu.ExeUnitResp(xLen+1)) // TODO: Should this be fLen?
-=======
-   // Decode Stage
-   // Track which stores are "alive" in the pipeline
-   // allows us to know which stores get killed by branch mispeculation
-   val dis_st_vals        = Input(Vec(pl_width,  Bool()))
-   val dis_ld_vals        = Input(Vec(pl_width,  Bool()))
-   val dis_uops           = Input(Vec(pl_width, new MicroOp()))
-
-   val new_ldq_idx        = Output(Vec(pl_width, UInt(ldqAddrSz.W)))
-   val new_stq_idx        = Output(Vec(pl_width, UInt(stqAddrSz.W)))
-
-   // Execute Stage
-   val exe_resp           = Flipped(new ValidIO(new FuncUnitResp(xLen)))
-   val fp_stdata          = Flipped(Valid(new MicroOpWithData(fLen)))
-
-   // Send out Memory Request
-   val memreq_val         = Output(Bool())
-   val memreq_addr        = Output(UInt(corePAddrBits.W))
-   val memreq_wdata       = Output(UInt(xLen.W))
-   val memreq_uop         = Output(new MicroOp())
-
-   // Memory Stage
-   val memreq_kill        = Output(Bool()) // kill request sent out last cycle
-   val mem_ldSpecWakeup   = Valid(UInt(maxPregSz.W)) // do NOT send out FP loads.
-
-   // Forward Store Data to Register File
-   // TODO turn into forward bundle
-   val forward_val        = Output(Bool())
-   val forward_data       = Output(UInt(xLen.W))
-   val forward_uop        = Output(new MicroOp()) // the load microop (for its pdst)
-
-   // Receive Memory Response
-   val memresp            = Flipped(new ValidIO(new MicroOp()))
-
-   // Commit Stage
-   val commit_store_mask  = Input(Vec(pl_width, Bool()))
-   val commit_load_mask   = Input(Vec(pl_width, Bool()))
-   val commit_load_at_rob_head = Input(Bool())
-
-   // Handle Release Probes
-   val release            = Flipped(Valid(new ReleaseInfo))
-
-   // Handle Branch Misspeculations
-   val brinfo             = Input(new BrResolutionInfo())
-
-   // Stall Decode as appropriate
-   val laq_full           = Output(Vec(pl_width, Bool()))
-   val stq_full           = Output(Vec(pl_width, Bool()))
-
-   val exception          = Input(Bool())
-   // Let the stores clear out the busy bit in the ROB.
-   // Two ports, one for integer and the other for FP.
-   // Otherwise, we must back-pressure incoming FP store-data micro-ops.
-   val clr_bsy_valid      = Output(Vec(2, Bool()))
-   val clr_bsy_rob_idx    = Output(Vec(2, UInt(robAddrSz.W)))
-
-   // LSU can mark its instructions as speculatively safe in the ROB.
-   val clr_unsafe_valid   = Output(Bool())
-   val clr_unsafe_rob_idx = Output(UInt(robAddrSz.W))
-
-   val lsu_fencei_rdy     = Output(Bool())
-
-   val xcpt = new ValidIO(new Exception)
-
-   // cache nacks
-   val nack               = Input(new NackInfo())
-
-// causing stuff to dissapear
-//   val dmem = new DCMemPortIO().flip()
-   val dmem_is_ordered = Input(Bool())
-   val dmem_req_ready = Input(Bool())    // arbiter can back-pressure us (or MSHRs can fill up).
-                                       // although this is also turned into a
-                                       // nack two cycles later in the cache
-                                       // wrapper, we can prevent spurious
-                                       // retries as well as some load ordering
-                                       // failures.
-
-   val ptw = new rocket.TLBPTWIO
-   val sfence = new rocket.SFenceReq
-
-   val counters = new Bundle
-   {
-      val ld_valid        = Output(Bool()) // a load address micro-op has entered the LSU
-      val ld_forwarded    = Output(Bool())
-      val ld_sleep        = Output(Bool())
-      val ld_killed       = Output(Bool())
-      val stld_order_fail = Output(Bool())
-      val ldld_order_fail = Output(Bool())
-   }
-
-   val debug_tsc = Input(UInt(xLen.W))     // time stamp counter
-
->>>>>>> d0c55205
 }
 
 class BoomDCacheReq(implicit p: Parameters) extends BoomBundle()(p)
   with HasBoomUOP
 {
-<<<<<<< HEAD
   val addr  = UInt(coreMaxAddrBits.W)
   val data  = Bits(coreDataBits.W)
   val is_hella = Bool() // Is this the hellacache req? If so this is not tracked in LDQ or STQ
 }
-=======
-   val io = IO(new LoadStoreUnitIO(pl_width))
-
-   // Load-Address Queue
-   val laq_addr_val       = Reg(Vec(NUM_LDQ_ENTRIES, Bool()))
-   val laq_addr           = Mem(NUM_LDQ_ENTRIES, UInt(coreMaxAddrBits.W))
-
-   val laq_allocated      = Reg(Vec(NUM_LDQ_ENTRIES, Bool())) // entry has been allocated
-   val laq_is_virtual     = Reg(Vec(NUM_LDQ_ENTRIES, Bool())) // address in LAQ is a virtual address.
-                                                             // There was a tlb_miss and a retry is required.
-   val laq_is_uncacheable = Reg(Vec(NUM_LDQ_ENTRIES, Bool())) // address in LAQ is an uncacheable address.
-                                                             // Can only execute once it's the head of the ROB
-   val laq_executed       = Reg(Vec(NUM_LDQ_ENTRIES, Bool())) // load has been issued to memory
-                                                             // (immediately set this bit)
-   val laq_succeeded      = Reg(Vec(NUM_LDQ_ENTRIES, Bool())) // load has returned from memory,
-                                                             // but may still have an ordering failure
-   val laq_failure        = RegInit(VecInit(Seq.fill(NUM_LDQ_ENTRIES) { false.B }))  // ordering fail, must retry
-                                                                                    // (at commit time,
-                                                                                    // which requires a rollback)
-   val laq_uop            = Reg(Vec(NUM_LDQ_ENTRIES, new MicroOp()))
-   //laq_uop.stq_idx between oldest and youngest (dep_mask can't establish age :( ),
-   // "aka store coloring" if you're Intel
-   //val laq_request   = Vec.fill(NUM_LDQ_ENTRIES) { Reg(resetVal = false.B) } // TODO sleeper load requesting
-                                                                              // issue to memory (perhaps stores
-                                                                              // broadcast, sees its store-set
-                                                                              // finished up)
-
-   // track window of stores we depend on
-   val laq_st_dep_mask        = Reg(Vec(NUM_LDQ_ENTRIES, UInt(NUM_STQ_ENTRIES.W))) // list of stores we might
-                                                                                 // depend (cleared when a
-                                                                                 // store commits)
-   val laq_forwarded_std_val  = Reg(Vec(NUM_LDQ_ENTRIES, Bool()))
-   val laq_forwarded_stq_idx  = Reg(Vec(NUM_LDQ_ENTRIES, UInt(ldqAddrSz.W)))    // which store did get
-                                                                                 // store-load forwarded
-                                                                                 // data from? compare later
-                                                                                 // to see I got things correct
-   val debug_laq_put_to_sleep = Reg(Vec(NUM_LDQ_ENTRIES, Bool())) // did a load get put to sleep at least once?
-   //val laq_st_wait_mask = Vec.fill(NUM_LDQ_ENTRIES) { Reg() { Bits(width = NUM_STQ_ENTRIES) } } // TODO list of stores
-                                                                                                // we might depend on
-                                                                                                // whose addresses are
-                                                                                                // not yet computed
-   //val laq_block_val    = Vec.fill(NUM_LDQ_ENTRIES) { Reg() { Bool() } }                       // TODO something is
-                                                                                                //blocking us from
-                                                                                                //executing
-   //val laq_block_id     = Vec.fill(NUM_LDQ_ENTRIES) { Reg() { UInt(width = MEM_ADDR_SZ) } }    // TODO something is
-                                                                                                // blocking us from
-                                                                                                // executing, listen
-                                                                                                // for this ID to wakeup
-
-   // Store-Address Queue
-   val saq_val       = Reg(Vec(NUM_STQ_ENTRIES, Bool()))
-   val saq_is_virtual= Reg(Vec(NUM_STQ_ENTRIES, Bool())) // address in SAQ is a virtual address.
-                                                         // There was a tlb_miss and a retry is required.
-   val saq_addr      = Mem(NUM_STQ_ENTRIES, UInt(coreMaxAddrBits.W))
-
-   // Store-Data Queue
-   val sdq_val       = Reg(Vec(NUM_STQ_ENTRIES, Bool()))
-   val sdq_data      = Reg(Vec(NUM_STQ_ENTRIES, UInt(xLen.W)))
-
-   // Shared Store Queue Information
-   val stq_uop       = Reg(Vec(NUM_STQ_ENTRIES, new MicroOp()))
-   // TODO not convinced I actually need stq_allocated; I think other ctrl signals gate this off
-   val stq_allocated = Reg(Vec(NUM_STQ_ENTRIES, Bool())) // this may be valid, but not TRUE (on exceptions, this doesn't
-                                                        // get cleared but STQ_TAIL gets moved)
-   val stq_executed  = Reg(Vec(NUM_STQ_ENTRIES, Bool())) // sent to mem
-   val stq_succeeded = Reg(Vec(NUM_STQ_ENTRIES, Bool())) // returned TODO is this needed, or can we just advance the
-                                                        // stq_head?
-   val stq_committed = Reg(Vec(NUM_STQ_ENTRIES, Bool())) // the ROB has committed us, so we can now send our store
-                                                        // to memory
-
-   val laq_head = Reg(UInt())
-   val laq_tail = Reg(UInt()) // point to next available (or if full, the laq_head entry).
-   val stq_head = Reg(UInt()) // point to next store to clear from STQ (i.e., send to memory)
-   val stq_tail = Reg(UInt()) // point to next available, open entry
-   val stq_commit_head = Reg(UInt()) // point to next store to commit
-   val stq_execute_head = Reg(UInt()) // point to next store to execute
-
-   val clear_store = Wire(Bool())
-   clear_store := false.B
-
-   val live_store_mask = RegInit(0.U(NUM_STQ_ENTRIES.W))
-   var next_live_store_mask = Mux(clear_store, live_store_mask & ~(1.U << stq_head),
-                                                live_store_mask)
-
-   //-------------------------------------------------------------
-   //-------------------------------------------------------------
-   // Enqueue new entries
-   //-------------------------------------------------------------
-   //-------------------------------------------------------------
-
-   // put this earlier than Enqueue, since this is lower priority to laq_st_dep_mask
-   for (i <- 0 until NUM_LDQ_ENTRIES)
-   {
-      when (clear_store)
-      {
-         laq_st_dep_mask(i) := laq_st_dep_mask(i) & ~(1.U << stq_head)
-      }
-   }
-
-   // Decode stage ----------------------------
-
-   var ld_enq_idx = laq_tail
-   var st_enq_idx = stq_tail
-
-   val laq_nonempty = laq_allocated.asUInt =/= 0.U
-   val stq_nonempty = stq_allocated.asUInt =/= 0.U
-
-   var laq_full = Bool()
-   var stq_full = Bool()
-
-   for (w <- 0 until pl_width)
-   {
-      laq_full = ld_enq_idx === laq_head && laq_nonempty
-      io.laq_full(w) := laq_full
-      io.new_ldq_idx(w) := ld_enq_idx
-
-      when (io.dis_ld_vals(w))
-      {
-         laq_uop(ld_enq_idx)          := io.dis_uops(w)
-         laq_st_dep_mask(ld_enq_idx)  := next_live_store_mask
-
-         laq_allocated(ld_enq_idx)    := true.B
-         laq_addr_val (ld_enq_idx)    := false.B
-         laq_executed (ld_enq_idx)    := false.B
-         laq_succeeded(ld_enq_idx)    := false.B
-         laq_failure  (ld_enq_idx)    := false.B
-         laq_forwarded_std_val(ld_enq_idx)  := false.B
-         debug_laq_put_to_sleep(ld_enq_idx) := false.B
-
-         assert (ld_enq_idx === io.dis_uops(w).ldq_idx, "[lsu] mismatch enq load tag.")
-      }
-      ld_enq_idx = Mux(io.dis_ld_vals(w), WrapInc(ld_enq_idx, NUM_LDQ_ENTRIES),
-                                          ld_enq_idx)
-
-      stq_full = st_enq_idx === stq_head && stq_nonempty
-      io.stq_full(w) := stq_full
-      io.new_stq_idx(w) := st_enq_idx
-
-      when (io.dis_st_vals(w))
-      {
-         stq_uop(st_enq_idx)       := io.dis_uops(w)
-
-         stq_allocated(st_enq_idx) := true.B
-         saq_val      (st_enq_idx) := false.B
-         sdq_val      (st_enq_idx) := false.B
-         stq_executed (st_enq_idx) := false.B
-         stq_succeeded(st_enq_idx) := false.B
-         stq_committed(st_enq_idx) := false.B
-
-         assert (st_enq_idx === io.dis_uops(w).stq_idx, "[lsu] mismatch enq store tag.")
-      }
-      next_live_store_mask = Mux(io.dis_st_vals(w), next_live_store_mask | (1.U << st_enq_idx),
-                                                    next_live_store_mask)
-      st_enq_idx = Mux(io.dis_st_vals(w), WrapInc(st_enq_idx, NUM_STQ_ENTRIES),
-                                          st_enq_idx)
-   }
-
-   laq_tail := ld_enq_idx
-   stq_tail := st_enq_idx
-
-   io.lsu_fencei_rdy := !stq_nonempty && io.dmem_is_ordered
-
-   //-------------------------------------------------------------
-   //-------------------------------------------------------------
-   // Execute stage (access TLB, send requests to Memory)
-   //-------------------------------------------------------------
-   //-------------------------------------------------------------
-
-   //--------------------------------------------
-   // Controller Logic (arbitrate TLB, D$ access)
-   //
-   // There are a couple some-what coupled datapaths here and 7 potential users.
-   // AddrGen -> TLB -> LAQ/D$ (for loads) or SAQ/ROB (for stores)
-   // LAQ     -> optionally TLB -> D$
-   // SAQ     -> TLB -> ROB
-   // uopSTAs and uopSTDs fight over the ROB unbusy port.
-   // And loads and store-addresses must search the LAQ (lcam) for ordering failures (or to prevent ordering failures).
-
-   val will_fire_load_incoming = WireInit(false.B) // uses TLB, D$, SAQ-search, LAQ-search
-   val will_fire_sta_incoming  = WireInit(false.B) // uses TLB,                 LAQ-search, ROB
-   val will_fire_std_incoming  = WireInit(false.B) // uses                                  ROB
-   val will_fire_sta_retry     = WireInit(false.B) // uses TLB,                             ROB
-   val will_fire_load_retry    = WireInit(false.B) // uses TLB, D$, SAQ-search, LAQ-search
-   val will_fire_store_commit  = WireInit(false.B) // uses      D$
-   val will_fire_load_wakeup   = WireInit(false.B) // uses      D$, SAQ-search, LAQ-search
-   val will_fire_sfence        = WireInit(false.B) // uses TLB                            , ROB
-
-   val can_fire_sta_retry      = WireInit(false.B)
-   val can_fire_load_retry     = WireInit(false.B)
-   val can_fire_store_commit   = WireInit(false.B)
-   val can_fire_load_wakeup    = WireInit(false.B)
-
-   val dc_avail  = WireInit(true.B)
-   val tlb_avail = WireInit(true.B)
-   val rob_avail = WireInit(true.B)
-   val lcam_avail= WireInit(true.B)
-
-   // give first priority to incoming uops
-   when (io.exe_resp.valid)
-   {
-      when (io.exe_resp.bits.sfence.valid)
-      {
-         will_fire_sfence := true.B
-         dc_avail   := false.B
-         tlb_avail  := false.B
-         lcam_avail := false.B
-      }
-      when (io.exe_resp.bits.uop.ctrl.is_load)
-      {
-         will_fire_load_incoming := true.B
-         dc_avail   := false.B
-         tlb_avail  := false.B
-         lcam_avail := false.B
-      }
-      when (io.exe_resp.bits.uop.ctrl.is_sta)
-      {
-         will_fire_sta_incoming := true.B
-         tlb_avail  := false.B
-         rob_avail  := false.B
-         lcam_avail := false.B
-      }
-      when (io.exe_resp.bits.uop.ctrl.is_std)
-      {
-         will_fire_std_incoming := true.B
-         rob_avail := false.B
-      }
-   }
-
-   when (tlb_avail)
-   {
-      when (can_fire_sta_retry && rob_avail)
-      {
-         will_fire_sta_retry := true.B
-         lcam_avail := false.B
-      }
-      .elsewhen (can_fire_load_retry)
-      {
-         will_fire_load_retry := true.B
-         dc_avail := false.B
-         lcam_avail := false.B
-      }
-   }
-
-   when (dc_avail)
-   {
-      // TODO allow dyanmic priority here
-      will_fire_store_commit := can_fire_store_commit
-      will_fire_load_wakeup  := !can_fire_store_commit && can_fire_load_wakeup && lcam_avail
-   }
-
-   //--------------------------------------------
-   // TLB Access
-
-   val stq_retry_idx = Wire(UInt())
-   val laq_retry_idx = Wire(UInt())
-
-   // micro-op going through the TLB generate paddr's. If this is a load, it will continue
-   // to the D$ and search the SAQ. uopSTD also uses this uop.
-   val exe_tlb_uop = Mux(will_fire_sta_retry,  stq_uop(stq_retry_idx),
-                     Mux(will_fire_load_retry, laq_uop(laq_retry_idx),
-                                               io.exe_resp.bits.uop))
-
-   val exe_vaddr   = Mux(will_fire_sta_retry,  saq_addr(stq_retry_idx),
-                     Mux(will_fire_load_retry, laq_addr(laq_retry_idx),
-                                               io.exe_resp.bits.addr.asUInt))
-
-   val dtlb = Module(new rocket.TLB(
-      instruction = false, lgMaxSize = log2Ceil(coreDataBytes), rocket.TLBConfig(dcacheParams.nTLBEntries)))
-
-   io.ptw <> dtlb.io.ptw
-   dtlb.io.req.valid := will_fire_load_incoming ||
-                        will_fire_sta_incoming ||
-                        will_fire_sta_retry ||
-                        will_fire_load_retry ||
-                        will_fire_sfence
-   dtlb.io.req.bits.vaddr := Mux(io.exe_resp.bits.sfence.valid, io.exe_resp.bits.sfence.bits.addr, exe_vaddr)
-   dtlb.io.req.bits.size := exe_tlb_uop.mem_size
-   dtlb.io.req.bits.cmd  := exe_tlb_uop.mem_cmd
-   dtlb.io.req.bits.passthrough := false.B // let status.vm decide
-   dtlb.io.sfence := io.exe_resp.bits.sfence
-   dtlb.io.kill := DontCare
-
-   // exceptions
-   val ma_ld = io.exe_resp.valid && io.exe_resp.bits.mxcpt.valid && exe_tlb_uop.is_load
-   val pf_ld = dtlb.io.req.valid && dtlb.io.resp.pf.ld && (exe_tlb_uop.is_load || exe_tlb_uop.is_amo)
-   val pf_st = dtlb.io.req.valid && dtlb.io.resp.pf.st && exe_tlb_uop.is_store
-   val ae_ld = dtlb.io.req.valid && dtlb.io.resp.ae.ld && (exe_tlb_uop.is_load || exe_tlb_uop.is_amo)
-   val ae_st = dtlb.io.req.valid && dtlb.io.resp.ae.st && exe_tlb_uop.is_store
-   // TODO check for xcpt_if and verify that never happens on non-speculative instructions.
-   val mem_xcpt_valid = RegNext(((pf_ld || pf_st || ae_ld || ae_st) ||
-                                 (io.exe_resp.valid && io.exe_resp.bits.mxcpt.valid)) &&
-                                 !io.exception &&
-                                 !IsKilledByBranch(io.brinfo, exe_tlb_uop),
-                            init=false.B)
-
-   val xcpt_uop       = RegNext(Mux(ma_ld, io.exe_resp.bits.uop, exe_tlb_uop))
-
-
-   when (mem_xcpt_valid)
-   {
-      // Technically only faulting AMOs need this
-      assert(xcpt_uop.is_load ^ xcpt_uop.is_store)
-      when (xcpt_uop.is_load)
-      {
-         laq_uop(xcpt_uop.ldq_idx).exception := true.B
-      }
-      .otherwise
-      {
-         stq_uop(xcpt_uop.stq_idx).exception := true.B
-      }
-   }
-
-   val mem_xcpt_cause = RegNext(
-      Mux(io.exe_resp.valid && io.exe_resp.bits.mxcpt.valid,
-         io.exe_resp.bits.mxcpt.bits,
-      Mux(pf_ld,
-         rocket.Causes.load_page_fault.U,
-      Mux(pf_st,
-         rocket.Causes.store_page_fault.U,
-      Mux(ae_ld,
-         rocket.Causes.load_access.U,
-         rocket.Causes.store_access.U
-      )))))
-
-   assert (!(dtlb.io.req.valid && exe_tlb_uop.is_fence), "Fence is pretending to talk to the TLB")
-   assert (!(io.exe_resp.bits.mxcpt.valid && io.exe_resp.valid &&
-           !(io.exe_resp.bits.uop.ctrl.is_load || io.exe_resp.bits.uop.ctrl.is_sta)),
-           "A uop that's not a load or store-address is throwing a memory exception.")
-
-   val tlb_miss = dtlb.io.req.valid && (dtlb.io.resp.miss || !dtlb.io.req.ready)
-
-   // output
-   val exe_tlb_paddr = Cat(dtlb.io.resp.paddr(paddrBits-1,corePgIdxBits), exe_vaddr(corePgIdxBits-1,0))
-   assert (exe_tlb_paddr === dtlb.io.resp.paddr || io.exe_resp.bits.sfence.valid, "[lsu] paddrs should match.")
-
-   // check if a load is uncacheable - must stop it from executing speculatively,
-   // as it might have side-effects!
-   val tlb_addr_uncacheable = !(dtlb.io.resp.cacheable)
-
-   //-------------------------------------
-   // Can-fire Logic & Wakeup/Retry Select
-
-   // *** Wakeup Load from LAQ ***
-
-   // TODO make option to only wakeup load at the head (to compare to old behavior)
-   // Compute this for the next cycle to remove can_fire, ld_idx_wakeup off critical path.
-   val exe_ld_idx_wakeup = RegNext(
-      AgePriorityEncoder((0 until NUM_LDQ_ENTRIES).map(i => laq_addr_val(i) & ~laq_executed(i)), laq_head))
-
-   when (laq_addr_val       (exe_ld_idx_wakeup) &&
-         !laq_is_virtual    (exe_ld_idx_wakeup) &&
-         laq_allocated      (exe_ld_idx_wakeup) &&
-         !laq_executed      (exe_ld_idx_wakeup) &&
-         !laq_failure       (exe_ld_idx_wakeup) &&
-         (!laq_is_uncacheable(exe_ld_idx_wakeup) || (io.commit_load_at_rob_head &&
-                                                     laq_head === exe_ld_idx_wakeup &&
-                                                     laq_st_dep_mask(exe_ld_idx_wakeup).asUInt === 0.U))
-         )
-   {
-      can_fire_load_wakeup := true.B
-   }
-
-   // *** Retry Load TLB-lookup from LAQ ***
-
-   laq_retry_idx := exe_ld_idx_wakeup
-
-   when (laq_allocated (laq_retry_idx) &&
-         laq_addr_val  (laq_retry_idx) &&
-         laq_is_virtual(laq_retry_idx) &&
-         !laq_executed (laq_retry_idx) && // perf lose, but simplifies control
-         !laq_failure  (laq_retry_idx) &&
-         RegNext(dtlb.io.req.ready))
-   {
-      can_fire_load_retry := true.B
-   }
->>>>>>> d0c55205
 
 class BoomDCacheResp(implicit p: Parameters) extends BoomBundle()(p)
   with HasBoomUOP
@@ -578,9 +107,9 @@
 {
   val exe = new LSUExeIO
 
-  val dec_uops    = Flipped(Vec(coreWidth, Valid(new MicroOp)))
-  val dec_ldq_idx = Output(Vec(coreWidth, UInt(ldqAddrSz.W)))
-  val dec_stq_idx = Output(Vec(coreWidth, UInt(stqAddrSz.W)))
+  val dis_uops    = Flipped(Vec(coreWidth, Valid(new MicroOp)))
+  val dis_ldq_idx = Output(Vec(coreWidth, UInt(ldqAddrSz.W)))
+  val dis_stq_idx = Output(Vec(coreWidth, UInt(stqAddrSz.W)))
 
   val ldq_full    = Output(Vec(coreWidth, Bool()))
   val stq_full    = Output(Vec(coreWidth, Bool()))
@@ -736,14 +265,14 @@
   {
     ldq_full = WrapInc(ld_enq_idx, NUM_LDQ_ENTRIES) === ldq_head
     io.core.ldq_full(w)    := ldq_full
-    io.core.dec_ldq_idx(w) := ld_enq_idx
-
-    val dec_ld_val = io.core.dec_uops(w).valid && io.core.dec_uops(w).bits.uses_ldq
-
-    when (dec_ld_val)
+    io.core.dis_ldq_idx(w) := ld_enq_idx
+
+    val dis_ld_val = io.core.dis_uops(w).valid && io.core.dis_uops(w).bits.uses_ldq
+
+    when (dis_ld_val)
     {
       ldq(ld_enq_idx).valid                := true.B
-      ldq(ld_enq_idx).bits.uop             := io.core.dec_uops(w).bits
+      ldq(ld_enq_idx).bits.uop             := io.core.dis_uops(w).bits
       ldq(ld_enq_idx).bits.youngest_stq_idx  := st_enq_idx
       ldq(ld_enq_idx).bits.st_dep_mask     := next_live_store_mask
 
@@ -754,32 +283,32 @@
       ldq(ld_enq_idx).bits.order_fail      := false.B
       ldq(ld_enq_idx).bits.forward_std_val := false.B
 
-      assert (ld_enq_idx === io.core.dec_uops(w).bits.ldq_idx, "[lsu] mismatch enq load tag.")
+      assert (ld_enq_idx === io.core.dis_uops(w).bits.ldq_idx, "[lsu] mismatch enq load tag.")
       assert (!ldq(ld_enq_idx).valid, "[lsu] Enqueuing uop is overwriting ldq entries")
     }
-    ld_enq_idx = Mux(dec_ld_val, WrapInc(ld_enq_idx, NUM_LDQ_ENTRIES),
+    ld_enq_idx = Mux(dis_ld_val, WrapInc(ld_enq_idx, NUM_LDQ_ENTRIES),
                                  ld_enq_idx)
 
     stq_full = WrapInc(st_enq_idx, NUM_STQ_ENTRIES) === stq_head
     io.core.stq_full(w)    := stq_full
-    io.core.dec_stq_idx(w) := st_enq_idx
-
-    val dec_st_val = io.core.dec_uops(w).valid && io.core.dec_uops(w).bits.uses_stq
-    when (dec_st_val)
+    io.core.dis_stq_idx(w) := st_enq_idx
+
+    val dis_st_val = io.core.dis_uops(w).valid && io.core.dis_uops(w).bits.uses_stq
+    when (dis_st_val)
     {
       stq(st_enq_idx).valid           := true.B
-      stq(st_enq_idx).bits.uop        := io.core.dec_uops(w).bits
+      stq(st_enq_idx).bits.uop        := io.core.dis_uops(w).bits
       stq(st_enq_idx).bits.addr.valid := false.B
       stq(st_enq_idx).bits.data.valid := false.B
       stq(st_enq_idx).bits.committed  := false.B
       stq(st_enq_idx).bits.succeeded  := false.B
 
-      assert (st_enq_idx === io.core.dec_uops(w).bits.stq_idx, "[lsu] mismatch enq store tag.")
+      assert (st_enq_idx === io.core.dis_uops(w).bits.stq_idx, "[lsu] mismatch enq store tag.")
       assert (!stq(st_enq_idx).valid, "[lsu] Enqueuing uop is overwriting stq entries")
     }
-    next_live_store_mask = Mux(dec_st_val, next_live_store_mask | (1.U << st_enq_idx),
+    next_live_store_mask = Mux(dis_st_val, next_live_store_mask | (1.U << st_enq_idx),
                                            next_live_store_mask)
-    st_enq_idx = Mux(dec_st_val, WrapInc(st_enq_idx, NUM_STQ_ENTRIES),
+    st_enq_idx = Mux(dis_st_val, WrapInc(st_enq_idx, NUM_STQ_ENTRIES),
                                  st_enq_idx)
   }
 
