//******************************************************************************
// Copyright (c) 2012 - 2018, The Regents of the University of California (Regents).
// All Rights Reserved. See LICENSE and LICENSE.SiFive for license details.
//------------------------------------------------------------------------------

//------------------------------------------------------------------------------
//------------------------------------------------------------------------------
// RISCV Out-of-Order Load/Store Unit
//------------------------------------------------------------------------------
//------------------------------------------------------------------------------
//
// Load/Store Unit is made up of the Load-Address Queue, the Store-Address
// Queue, and the Store-Data queue (LAQ, SAQ, and SDQ).
//
// Stores are sent to memory at (well, after) commit, loads are executed
// optimstically ASAP.  If a misspeculation was discovered, the pipeline is
// cleared. Loads put to sleep are retried.  If a LoadAddr and StoreAddr match,
// the Load can receive its data by forwarding data out of the Store-Data
// Queue.
//
// Currently, loads are sent to memory immediately, and in parallel do an
// associative search of the SAQ, on entering the LSU. If a hit on the SAQ
// search, the memory request is killed on the next cycle, and if the SDQ entry
// is valid, the store data is forwarded to the load (delayed to match the
// load-use delay to delay with the write-port structural hazard). If the store
// data is not present, or it's only a partial match (SB->LH), the load is put
// to sleep in the LAQ.
//
// Memory ordering violations are detected by stores at their addr-gen time by
// associatively searching the LAQ for newer loads that have been issued to
// memory.
//
// The store queue contains both speculated and committed stores.
//
// Only one port to memory... loads and stores have to fight for it, West Side
// Story style.
//
// TODO:
//    - Add predicting structure for ordering failures
//    - currently won't STD forward if DMEM is busy
//    - ability to turn off things if VM is disabled
//    - reconsider port count of the wakeup, retry stuff

package boom.lsu

import chisel3._
import chisel3.util._

import freechips.rocketchip.config.Parameters
import freechips.rocketchip.rocket
import freechips.rocketchip.tilelink._
import freechips.rocketchip.util.Str

import boom.common._
import boom.exu.{BrUpdateInfo, Exception, CommitSignals, MemGen, ExeUnitResp, Wakeup}
import boom.util._

class BoomDCacheReq(implicit p: Parameters) extends BoomBundle()(p)
  with HasBoomUOP
{
  val addr  = UInt(coreMaxAddrBits.W)
  val data  = Bits(coreDataBits.W)
  val is_hella = Bool() // Is this the hellacache req? If so this is not tracked in LDQ or STQ
}

class BoomDCacheResp(implicit p: Parameters) extends BoomBundle()(p)
  with HasBoomUOP
{
  val data = Bits(coreDataBits.W)
  val is_hella = Bool()
}

class LSUDMemIO(implicit p: Parameters, edge: TLEdgeOut) extends BoomBundle()(p)
{
  // In LSU's dmem stage, send the request
  val req         = new DecoupledIO(Vec(lsuWidth, Valid(new BoomDCacheReq)))
  // In LSU's LCAM search stage, kill if order fail (or forwarding possible)
  val s1_kill     = Output(Vec(lsuWidth, Bool()))
  // The s1 inflight request will likely get nacked next cycle
  val s1_nack_advisory = Input(Vec(lsuWidth, Bool()))
  // Get a request any cycle
  val resp        = Flipped(Vec(lsuWidth, new ValidIO(new BoomDCacheResp)))
  // The cache irrevocably accepted our store
  val store_ack   = Flipped(Vec(lsuWidth, new ValidIO(new BoomDCacheReq)))
  // In our response stage, if we get a nack, we need to reexecute
  val nack        = Flipped(Vec(lsuWidth, new ValidIO(new BoomDCacheReq)))

  val ll_resp     = Flipped(new DecoupledIO(new BoomDCacheResp))

  val brupdate       = Output(new BrUpdateInfo)
  val exception    = Output(Bool())
  val rob_pnr_idx  = Output(UInt(robAddrSz.W))
  val rob_head_idx = Output(UInt(robAddrSz.W))

  val release = Flipped(new DecoupledIO(new TLBundleC(edge.bundle)))

  // Clears prefetching MSHRs
  val force_order  = Output(Bool())
  val ordered     = Input(Bool())

  val perf = Input(new Bundle {
    val acquire = Bool()
    val release = Bool()
  })

}

class LSUCoreIO(implicit p: Parameters) extends BoomBundle()(p)
{

  val agen        = Flipped(Vec(lsuWidth, Valid(new MemGen)))
  val dgen        = Flipped(Vec(memWidth + 1, Valid(new MemGen)))

  val iwakeups    = Vec(lsuWidth, Valid(new Wakeup))

  val iresp       = Vec(lsuWidth, Valid(new ExeUnitResp(xLen)))
  val fresp       = Vec(lsuWidth, Valid(new ExeUnitResp(xLen)))

  val sfence      = Flipped(Valid(new rocket.SFenceReq))

  val dis_uops    = Flipped(Vec(coreWidth, Valid(new MicroOp)))
  val dis_ldq_idx = Output(Vec(coreWidth, UInt(ldqAddrSz.W)))
  val dis_stq_idx = Output(Vec(coreWidth, UInt(stqAddrSz.W)))

  val ldq_full    = Output(Vec(coreWidth, Bool()))
  val stq_full    = Output(Vec(coreWidth, Bool()))

  val commit      = Input(new CommitSignals)
  val commit_load_at_rob_head = Input(Bool())

  // Stores clear busy bit when stdata is received
  // memWidth for incoming addr/datagen, +1 for fp dgen, +1 for clr_head pointer
  val clr_bsy         = Output(Vec(coreWidth, Valid(UInt(robAddrSz.W))))

  // Speculatively safe load (barring memory ordering failure)
  val clr_unsafe      = Output(Vec(lsuWidth, Valid(UInt(robAddrSz.W))))

  // Tell the DCache to clear prefetches/speculating misses
  val fence_dmem   = Input(Bool())


  val brupdate     = Input(new BrUpdateInfo)
  val rob_pnr_idx  = Input(UInt(robAddrSz.W))
  val rob_head_idx = Input(UInt(robAddrSz.W))
  val exception    = Input(Bool())

  val fencei_rdy  = Output(Bool())

  val lxcpt       = Output(Valid(new Exception))

  val tsc_reg     = Input(UInt())

  val status = Input(new rocket.MStatus)
  val bp     = Input(Vec(nBreakpoints, new rocket.BP))
  val mcontext = Input(UInt())
  val scontext = Input(UInt())

  val perf        = Output(new Bundle {
    val acquire = Bool()
    val release = Bool()
    val tlbMiss = Bool()
  })
}

class LSUIO(implicit p: Parameters, edge: TLEdgeOut) extends BoomBundle()(p)
{
  val ptw   = new rocket.TLBPTWIO
  val core  = new LSUCoreIO
  val dmem  = new LSUDMemIO

  val hellacache = Flipped(new freechips.rocketchip.rocket.HellaCacheIO)
}

class LDQEntry(implicit p: Parameters) extends BoomBundle()(p)
    with HasBoomUOP
{
  val addr                = Valid(UInt(coreMaxAddrBits.W))
  val addr_is_virtual     = Bool() // Virtual address, we got a TLB miss
  val addr_is_uncacheable = Bool() // Uncacheable, wait until head of ROB to execute

  val executed            = Bool() // load sent to memory, reset by NACKs
  val succeeded           = Bool()
  val order_fail          = Bool()
  val observed            = Bool()

  val st_dep_mask         = UInt(numStqEntries.W) // list of stores older than us

  val ld_byte_mask        = UInt(8.W)

  val forward_std_val     = Bool()
  val forward_stq_idx     = UInt(stqAddrSz.W) // Which store did we get the store-load forward from?

  val debug_wb_data       = UInt(xLen.W)
}

class STQEntry(implicit p: Parameters) extends BoomBundle()(p)
   with HasBoomUOP
{
  val addr                = Valid(UInt(coreMaxAddrBits.W))
  val addr_is_virtual     = Bool() // Virtual address, we got a TLB miss
  val data                = Valid(UInt(xLen.W))

  val committed           = Bool() // committed by ROB
  val succeeded           = Bool() // D$ has ack'd this, we don't need to maintain this anymore
  val can_execute         = Bool()
  val cleared             = Bool() // we've cleared this entry in the ROB

  val debug_wb_data       = UInt(xLen.W)
}

class LSU(implicit p: Parameters, edge: TLEdgeOut) extends BoomModule()(p)
  with rocket.HasL1HellaCacheParameters
{
  val io = IO(new LSUIO)


  //val ldq                 = Reg(Vec(numLdqEntries, Valid(new LDQEntry)))
  val ldq_valid               = Reg(Vec(numLdqEntries, Bool()))
  val ldq_uop                 = Reg(Vec(numLdqEntries, new MicroOp))
  val ldq_addr                = Reg(Vec(numLdqEntries, Valid(UInt(coreMaxAddrBits.W))))
  val ldq_addr_is_virtual     = Reg(Vec(numLdqEntries, Bool()))
  val ldq_addr_is_uncacheable = Reg(Vec(numLdqEntries, Bool()))
  val ldq_executed            = Reg(Vec(numLdqEntries, Bool()))
  val ldq_succeeded           = Reg(Vec(numLdqEntries, Bool()))
  val ldq_order_fail          = Reg(Vec(numLdqEntries, Bool()))
  val ldq_observed            = Reg(Vec(numLdqEntries, Bool()))
  val ldq_st_dep_mask         = Reg(Vec(numLdqEntries, UInt(numStqEntries.W)))
  val ldq_ld_byte_mask        = Reg(Vec(numLdqEntries, UInt(8.W)))
  val ldq_forward_std_val     = Reg(Vec(numLdqEntries, Bool()))
  val ldq_forward_stq_idx     = Reg(Vec(numLdqEntries, UInt(stqAddrSz.W)))
  val ldq_debug_wb_data       = Reg(Vec(numLdqEntries, UInt(xLen.W)))
  def ldq_read(idx: UInt): Valid[LDQEntry] = {
    val e = Wire(Valid(new LDQEntry))
    e.valid                    := ldq_valid              (idx)
    e.bits.uop                 := ldq_uop                (idx)
    e.bits.addr                := ldq_addr               (idx)
    e.bits.addr_is_virtual     := ldq_addr_is_virtual    (idx)
    e.bits.addr_is_uncacheable := ldq_addr_is_uncacheable(idx)
    e.bits.executed            := ldq_executed           (idx)
    e.bits.succeeded           := ldq_succeeded          (idx)
    e.bits.order_fail          := ldq_order_fail         (idx)
    e.bits.observed            := ldq_observed           (idx)
    e.bits.st_dep_mask         := ldq_st_dep_mask        (idx)
    e.bits.ld_byte_mask        := ldq_ld_byte_mask       (idx)
    e.bits.forward_std_val     := ldq_forward_std_val    (idx)
    e.bits.forward_stq_idx     := ldq_forward_stq_idx    (idx)
    e.bits.debug_wb_data       := ldq_debug_wb_data      (idx)
    e
  }
  //val stq = Reg(Vec(numStqEntries, Valid(new STQEntry)))
  val stq_valid           = Reg(Vec(numStqEntries, Bool()))
  val stq_uop             = Reg(Vec(numStqEntries, new MicroOp))
  val stq_addr            = Reg(Vec(numStqEntries, Valid(UInt(coreMaxAddrBits.W))))
  val stq_addr_is_virtual = Reg(Vec(numStqEntries, Bool()))
  val stq_data            = Reg(Vec(numStqEntries, Valid(UInt(xLen.W))))
  val stq_committed       = Reg(Vec(numStqEntries, Bool()))
  val stq_succeeded       = Reg(Vec(numStqEntries, Bool()))
  val stq_can_execute     = Reg(Vec(numStqEntries, Bool()))
  val stq_cleared         = Reg(Vec(numStqEntries, Bool()))
  val stq_debug_wb_data   = Reg(Vec(numStqEntries, UInt(xLen.W)))
  def stq_read(idx: UInt): Valid[STQEntry] = {
    val e = Wire(Valid(new STQEntry))
    e.valid                    := stq_valid              (idx)
    e.bits.uop                 := stq_uop                (idx)
    e.bits.addr                := stq_addr               (idx)
    e.bits.addr_is_virtual     := stq_addr_is_virtual    (idx)
    e.bits.data                := stq_data               (idx)
    e.bits.committed           := stq_committed          (idx)
    e.bits.succeeded           := stq_succeeded          (idx)
    e.bits.can_execute         := stq_can_execute        (idx)
    e.bits.cleared             := stq_cleared            (idx)
    e.bits.debug_wb_data       := stq_debug_wb_data      (idx)
    e
  }



  val ldq_head         = Reg(UInt(ldqAddrSz.W))
  val ldq_tail         = Reg(UInt(ldqAddrSz.W))
  val stq_head         = Reg(UInt(stqAddrSz.W)) // point to next store to clear from STQ (i.e., send to memory)
  val stq_tail         = Reg(UInt(stqAddrSz.W))
  val stq_commit_head  = Reg(UInt(stqAddrSz.W)) // point to next store to commit
  val stq_execute_head = Reg(UInt(stqAddrSz.W)) // point to next store to execute





  val h_ready :: h_s1 :: h_s2 :: h_s2_nack :: h_wait :: h_replay :: h_dead :: Nil = Enum(7)
  // s1 : do TLB, if success and not killed, fire request go to h_s2
  //      store s1_data to register
  //      if tlb miss, go to s2_nack
  //      if don't get TLB, go to s2_nack
  //      store tlb xcpt
  // s2 : If kill, go to dead
  //      If tlb xcpt, send tlb xcpt, go to dead
  // s2_nack : send nack, go to dead
  // wait : wait for response, if nack, go to replay
  // replay : refire request, use already translated address
  // dead : wait for response, ignore it
  val hella_state           = RegInit(h_ready)
  val hella_req             = Reg(new rocket.HellaCacheReq)
  val hella_data            = Reg(new rocket.HellaCacheWriteData)
  val hella_paddr           = Reg(UInt(paddrBits.W))
  val hella_xcpt            = Reg(new rocket.HellaCacheExceptions)


  val dtlb = Module(new NBDTLB(
    instruction = false, lgMaxSize = log2Ceil(coreDataBytes), rocket.TLBConfig(dcacheParams.nTLBSets, dcacheParams.nTLBWays)))

  io.ptw <> dtlb.io.ptw
  io.core.perf.tlbMiss := io.ptw.req.fire
  io.core.perf.acquire := io.dmem.perf.acquire
  io.core.perf.release := io.dmem.perf.release



  val clear_store     = WireInit(false.B)


  def widthMap[T <: Data](f: Int => T) = VecInit((0 until lsuWidth).map(f))


  //-------------------------------------------------------------
  //-------------------------------------------------------------
  // Enqueue new entries
  //-------------------------------------------------------------
  //-------------------------------------------------------------

  // This is a newer store than existing loads, so clear the bit in all the store dependency masks
  for (i <- 0 until numLdqEntries)
  {
    when (clear_store)
    {
      ldq_st_dep_mask(i) := ldq_st_dep_mask(i) & ~(1.U << stq_head)
    }
  }

  // Decode stage
  var ld_enq_idx = ldq_tail
  var st_enq_idx = stq_tail

  val dis_ldq_oh = Reg(Vec(numLdqEntries, Bool()))
  val dis_stq_oh = Reg(Vec(numStqEntries, Bool()))
  dis_ldq_oh := 0.U(numLdqEntries.W).asBools
  dis_stq_oh := 0.U(numStqEntries.W).asBools
  val dis_uops   = Reg(Vec(coreWidth, Valid(new MicroOp)))

  val live_store_mask = stq_valid.asUInt | dis_stq_oh.asUInt
  var next_live_store_mask = Mux(clear_store, live_store_mask & ~(1.U << stq_head),
                                              live_store_mask)


  var ldq_tail_oh = UIntToOH(ldq_tail)(numLdqEntries-1,0)
  val ldq_valids  = ldq_valid.asUInt | dis_ldq_oh.asUInt
  var stq_tail_oh = UIntToOH(stq_tail)(numStqEntries-1,0)
  val stq_valids  = stq_valid.asUInt | dis_stq_oh.asUInt

  val stq_nonempty = stq_valid.reduce(_||_)

  for (w <- 0 until coreWidth)
  {

    val ldq_full = (ldq_tail_oh & ldq_valids).orR
    io.core.ldq_full(w)    := ldq_full
    io.core.dis_ldq_idx(w) := ld_enq_idx

    val stq_full = (stq_tail_oh & stq_valids).orR
    io.core.stq_full(w)    := stq_full
    io.core.dis_stq_idx(w) := st_enq_idx

    val dis_ld_val = io.core.dis_uops(w).valid && io.core.dis_uops(w).bits.uses_ldq && !io.core.dis_uops(w).bits.exception
    val dis_st_val = io.core.dis_uops(w).valid && io.core.dis_uops(w).bits.uses_stq && !io.core.dis_uops(w).bits.exception

    dis_uops(w).valid := dis_ld_val || dis_st_val
    dis_uops(w).bits  := io.core.dis_uops(w).bits

    when (dis_ld_val) {
      dis_ldq_oh(ld_enq_idx) := true.B
      ldq_st_dep_mask(ld_enq_idx) := next_live_store_mask
      assert (ld_enq_idx === io.core.dis_uops(w).bits.ldq_idx, "[lsu] mismatch enq load tag.")
      assert (!ldq_valid(ld_enq_idx), "[lsu] Enqueuing uop is overwriting ldq entries")
    }
    when (dis_st_val) {
      dis_stq_oh(st_enq_idx) := true.B
      assert (st_enq_idx === io.core.dis_uops(w).bits.stq_idx, "[lsu] mismatch enq store tag.")
      assert (!stq_valid(st_enq_idx), "[lsu] Enqueuing uop is overwriting stq entries")
    }
    when (dis_uops(w).valid && dis_uops(w).bits.uses_ldq) {
      val ldq_idx = dis_uops(w).bits.ldq_idx
      ldq_valid          (ldq_idx)       := !IsKilledByBranch(io.core.brupdate, io.core.exception, dis_uops(w).bits)

      ldq_uop            (ldq_idx)       := UpdateBrMask(io.core.brupdate, dis_uops(w).bits)
      ldq_addr           (ldq_idx).valid := false.B
      ldq_executed       (ldq_idx)       := false.B
      ldq_succeeded      (ldq_idx)       := false.B
      ldq_order_fail     (ldq_idx)       := false.B
      ldq_observed       (ldq_idx)       := false.B
      ldq_forward_std_val(ldq_idx)       := false.B
    }
    when (dis_uops(w).valid && dis_uops(w).bits.uses_stq) {
      val stq_idx = dis_uops(w).bits.stq_idx
      stq_valid          (stq_idx)        := !IsKilledByBranch(io.core.brupdate, io.core.exception, dis_uops(w).bits)
      stq_uop            (stq_idx)        := UpdateBrMask(io.core.brupdate, dis_uops(w).bits)
      stq_addr           (stq_idx).valid  := false.B
      stq_data           (stq_idx).valid  := false.B
      stq_committed      (stq_idx)        := false.B
      stq_can_execute    (stq_idx)        := false.B
      stq_succeeded      (stq_idx)        := false.B
      stq_cleared        (stq_idx)        := false.B
    }

    ld_enq_idx = Mux(dis_ld_val, WrapInc(ld_enq_idx, numLdqEntries),
                                 ld_enq_idx)

    next_live_store_mask = Mux(dis_st_val, next_live_store_mask | (1.U << st_enq_idx),
                                           next_live_store_mask)
    st_enq_idx = Mux(dis_st_val, WrapInc(st_enq_idx, numStqEntries),
                                 st_enq_idx)

    assert(!(dis_ld_val && dis_st_val), "A UOP is trying to go into both the LDQ and the STQ")

    ldq_tail_oh = Mux((io.core.dis_uops(w).bits.uses_ldq && !io.core.dis_uops(w).bits.exception) || !enableCompactingLSUDuringDispatch.B,
      RotateL1(ldq_tail_oh), ldq_tail_oh)
    stq_tail_oh = Mux((io.core.dis_uops(w).bits.uses_stq && !io.core.dis_uops(w).bits.exception) || !enableCompactingLSUDuringDispatch.B,
      RotateL1(stq_tail_oh), stq_tail_oh)
  }

  ldq_tail := ld_enq_idx
  stq_tail := st_enq_idx

  // If we got a mispredict, the tail will be misaligned for 1 extra cycle
  assert (io.core.brupdate.b2.mispredict ||
          stq_valid(stq_execute_head) ||
          dis_stq_oh(stq_execute_head) ||
          stq_head === stq_execute_head ||
          stq_tail === stq_execute_head,
            "stq_execute_head got off track.")

  io.dmem.force_order   := io.core.fence_dmem
  io.core.fencei_rdy    := !stq_nonempty && io.dmem.ordered


  //-------------------------------------------------------------
  //-------------------------------------------------------------
  // Execute stage (access TLB, send requests to Memory)
  //-------------------------------------------------------------
  //-------------------------------------------------------------

  // We can only report 1 exception per cycle.
  // Just be sure to report the youngest one
  val mem_xcpt_valid  = Wire(Bool())
  val mem_xcpt_cause  = Wire(UInt())
  val mem_xcpt_uop    = Wire(new MicroOp)
  val mem_xcpt_vaddr  = Wire(UInt())


  //---------------------------------------
  // Can-fire logic and wakeup/retry select
  //
  // First we determine what operations are waiting to execute.
  // These are the "can_fire"/"will_fire" signals

  val will_fire_load_agen_exec  = Wire(Vec(lsuWidth, Bool()))
  val will_fire_load_agen         = Wire(Vec(lsuWidth, Bool()))
  val will_fire_store_agen        = Wire(Vec(lsuWidth, Bool()))
  val will_fire_sfence            = Wire(Vec(lsuWidth, Bool()))
  val will_fire_hella_incoming    = Wire(Vec(lsuWidth, Bool()))
  val will_fire_hella_wakeup      = Wire(Vec(lsuWidth, Bool()))
  val will_fire_release           = Wire(Vec(lsuWidth, Bool()))
  val will_fire_load_retry        = Wire(Vec(lsuWidth, Bool()))
  val will_fire_store_retry       = Wire(Vec(lsuWidth, Bool()))
  val will_fire_store_commit_fast = Wire(Vec(lsuWidth, Bool()))
  val will_fire_store_commit_slow = Wire(Vec(lsuWidth, Bool()))
  val will_fire_load_wakeup       = Wire(Vec(lsuWidth, Bool()))

  val agen = io.core.agen
  // -------------------------------
  // Assorted signals for scheduling

  // Don't wakeup a load if we just sent it last cycle or two cycles ago
  // The block_load_mask may be wrong, but the executing_load mask must be accurate
  val block_load_mask    = WireInit(VecInit((0 until numLdqEntries).map(x=>false.B)))
  val p1_block_load_mask = RegNext(block_load_mask)
  val p2_block_load_mask = RegNext(p1_block_load_mask)

  // Prioritize emptying the store queue when it is almost full
  val stq_tail_plus   = WrapAdd(stq_tail, (2*coreWidth).U, numStqEntries)
  val stq_almost_full = RegNext(IsOlder(stq_head, stq_tail_plus, stq_tail))

  // The store at the commit head needs the DCache to appear ordered
  // Delay firing load wakeups and retries now
  val store_needs_order = WireInit(false.B)

  val ldq_incoming_idx = widthMap(i => agen(i).bits.uop.ldq_idx)
  val ldq_incoming_e   = widthMap(i => WireInit(ldq_read(ldq_incoming_idx(i))))

  val stq_incoming_idx = widthMap(i => agen(i).bits.uop.stq_idx)
  val stq_incoming_e   = widthMap(i => WireInit(stq_read(stq_incoming_idx(i))))

  val ldq_wakeup_idx = RegNext(AgePriorityEncoder((0 until numLdqEntries).map(i=> {
    val block = block_load_mask(i) || p1_block_load_mask(i)
    ldq_addr(i).valid && !ldq_executed(i) && !ldq_succeeded(i) && !ldq_addr_is_virtual(i) && !block
  }), ldq_head))
  val ldq_wakeup_e   = WireInit(ldq_read(ldq_wakeup_idx))


  // Enqueue into the retry queue
  val ldq_enq_retry_idx = Reg(UInt(ldqAddrSz.W))
  ldq_enq_retry_idx := AgePriorityEncoder((0 until numLdqEntries).map(i => {
    ldq_addr(i).valid && ldq_addr_is_virtual(i) && (i.U =/= ldq_enq_retry_idx)
  }), ldq_head)
  val ldq_enq_retry_e = WireInit(ldq_read(ldq_enq_retry_idx))

  val stq_enq_retry_idx = Reg(UInt(stqAddrSz.W))
  stq_enq_retry_idx := AgePriorityEncoder((0 until numStqEntries).map(i => {
    stq_addr(i).valid && stq_addr_is_virtual(i) && (i.U =/= stq_enq_retry_idx)
  }), stq_commit_head)
  val stq_enq_retry_e   = WireInit(stq_read(stq_enq_retry_idx))

  val can_enq_load_retry    = (ldq_enq_retry_e.valid                            &&
                               ldq_enq_retry_e.bits.addr.valid                  &&
                               ldq_enq_retry_e.bits.addr_is_virtual)
  val can_enq_store_retry   = (stq_enq_retry_e.valid                            &&
                               stq_enq_retry_e.bits.addr.valid                  &&
                               stq_enq_retry_e.bits.addr_is_virtual)

  val retry_queue = Module(new BranchKillableQueue(new MemGen, 8))
  retry_queue.io.brupdate := io.core.brupdate
  retry_queue.io.flush    := io.core.exception

  retry_queue.io.enq.valid     := can_enq_store_retry || can_enq_load_retry
  retry_queue.io.enq.bits      := DontCare
  retry_queue.io.enq.bits.data := Mux(can_enq_store_retry, stq_enq_retry_e.bits.addr.bits, ldq_enq_retry_e.bits.addr.bits)
  retry_queue.io.enq.bits.uop  := Mux(can_enq_store_retry, stq_enq_retry_e.bits.uop      , ldq_enq_retry_e.bits.uop)
  retry_queue.io.enq.bits.uop.uses_ldq := can_enq_load_retry && !can_enq_store_retry
  retry_queue.io.enq.bits.uop.ldq_idx  := ldq_enq_retry_idx
  retry_queue.io.enq.bits.uop.uses_stq := can_enq_store_retry
  retry_queue.io.enq.bits.uop.stq_idx  := stq_enq_retry_idx

  when (can_enq_store_retry && retry_queue.io.enq.fire()) {
    stq_addr(stq_enq_retry_idx).valid := false.B
  } .elsewhen (can_enq_load_retry && retry_queue.io.enq.fire()) {
    ldq_addr(ldq_enq_retry_idx).valid := false.B
  }

  val ldq_retry_idx = retry_queue.io.deq.bits.uop.ldq_idx
  val stq_retry_idx = retry_queue.io.deq.bits.uop.stq_idx
  retry_queue.io.deq.ready := will_fire_load_retry.reduce(_||_) || will_fire_store_retry.reduce(_||_)

  val stq_execute_queue_flush = WireInit(false.B)
  val stq_execute_queue = withReset(reset.asBool || stq_execute_queue_flush) {
    Module(new Queue(new STQEntry, 4))
  }
  val stq_commit_e = stq_execute_queue.io.deq
  val stq_enq_e = WireInit(stq_read(stq_execute_head))

  stq_execute_queue.io.enq.bits := stq_enq_e.bits
  stq_execute_queue.io.enq.bits.uop.stq_idx := stq_execute_head
  stq_execute_queue.io.deq.ready := will_fire_store_commit_fast.reduce(_||_) || will_fire_store_commit_slow.reduce(_||_)

  val can_enq_store_execute = (
    stq_enq_e.valid &&
    stq_enq_e.bits.addr.valid &&
    stq_enq_e.bits.data.valid &&
   !stq_enq_e.bits.addr_is_virtual &&
   !stq_enq_e.bits.uop.exception &&
   !stq_enq_e.bits.uop.is_fence &&
   (stq_enq_e.bits.committed || stq_enq_e.bits.uop.is_amo)
  )
  stq_execute_queue.io.enq.valid := can_enq_store_execute

  when (can_enq_store_execute && stq_execute_queue.io.enq.fire()) {
    stq_execute_head := WrapInc(stq_execute_head, numStqEntries)
  }

  // -----------------------
  // Determine what can fire

  // Can we fire a incoming load
  val can_fire_load_agen_exec = widthMap(w => agen(w).valid && agen(w).bits.uop.uses_ldq)
  val can_fire_load_agen      = can_fire_load_agen_exec

  // Can we fire an incoming store addrgen + store datagen
  val can_fire_store_agen     = widthMap(w => agen(w).valid && agen(w).bits.uop.uses_stq)


  // Can we fire an incoming sfence
  val can_fire_sfence        = widthMap(w => io.core.sfence.valid)

  // Can we fire a request from dcache to release a line
  // This needs to go through LDQ search to mark loads as dangerous
  val can_fire_release       = widthMap(w => (w == lsuWidth-1).B && io.dmem.release.valid)
  io.dmem.release.ready     := will_fire_release.reduce(_||_)

  // Can we retry a load that missed in the TLB
  val can_fire_load_retry    = widthMap(w =>
                               ( retry_queue.io.deq.valid                     &&
                                 retry_queue.io.deq.bits.uop.uses_ldq         &&
                                !RegNext(store_needs_order)                   &&
                                (w == lsuWidth-1).B))

  // Can we retry a store addrgen that missed in the TLB
  val can_fire_store_retry   = widthMap(w =>
                               ( retry_queue.io.deq.valid                     &&
                                 retry_queue.io.deq.bits.uop.uses_stq         &&
                                 (w == lsuWidth-1).B))

  // Can we commit a store
  val can_fire_store_commit_slow  = widthMap(w =>
                                    ( stq_commit_e.valid                           &&
                                     !mem_xcpt_valid                               &&
                                      (w == 0).B))

  val can_fire_store_commit_fast = widthMap(w => can_fire_store_commit_slow(w) && stq_almost_full)

  // Can we wakeup a load that was nack'd
  val block_load_wakeup = WireInit(false.B)
  val can_fire_load_wakeup = widthMap(w =>
                             ( ldq_wakeup_e.valid                                      &&
                               ldq_wakeup_e.bits.addr.valid                            &&
                              !ldq_wakeup_e.bits.succeeded                             &&
                              !ldq_wakeup_e.bits.addr_is_virtual                       &&
                              !ldq_wakeup_e.bits.executed                              &&
                              !ldq_wakeup_e.bits.order_fail                            &&
                              !p1_block_load_mask(ldq_wakeup_idx)                      &&
                              !p2_block_load_mask(ldq_wakeup_idx)                      &&
                              !RegNext(store_needs_order)                              &&
                              !block_load_wakeup                                       &&
                              (w == lsuWidth-1).B                                      &&
                              (!ldq_wakeup_e.bits.addr_is_uncacheable || (io.core.commit_load_at_rob_head &&
                                                                          ldq_head === ldq_wakeup_idx &&
                                                                          ldq_wakeup_e.bits.st_dep_mask.asUInt === 0.U))))

  // Can we fire an incoming hellacache request
  val can_fire_hella_incoming  = WireInit(widthMap(w => false.B)) // This is assigned to in the hellashim ocntroller

  // Can we fire a hellacache request that the dcache nack'd
  val can_fire_hella_wakeup    = WireInit(widthMap(w => false.B)) // This is assigned to in the hellashim controller

  //---------------------------------------------------------
  // Controller logic. Arbitrate which request actually fires

  val exe_tlb_valid = Wire(Vec(lsuWidth, Bool()))
  for (w <- 0 until lsuWidth) {
    var tlb_avail  = true.B
    var dc_avail   = true.B
    var lcam_avail = true.B

    def lsu_sched(can_fire: Bool, uses_tlb:Boolean, uses_dc:Boolean, uses_lcam: Boolean): Bool = {
      val will_fire = can_fire && !(uses_tlb.B && !tlb_avail) &&
                                  !(uses_lcam.B && !lcam_avail) &&
                                  !(uses_dc.B && !dc_avail)
      tlb_avail  = tlb_avail  && !(will_fire && uses_tlb.B)
      lcam_avail = lcam_avail && !(will_fire && uses_lcam.B)
      dc_avail   = dc_avail   && !(will_fire && uses_dc.B)
      dontTouch(will_fire) // dontTouch these so we can inspect the will_fire signals
      will_fire
    }

    // The order of these statements is the priority
    // Some restrictions
    //  - Incoming ops must get precedence, can't backpresure memaddrgen
    //  - Incoming hellacache ops must get precedence over retrying ops (PTW must get precedence over retrying translation)
    // Notes on performance
    //  - Prioritize releases, this speeds up cache line writebacks and refills
    //  - Store commits are lowest priority, since they don't "block" younger instructions unless stq fills up
    will_fire_sfence           (w) := lsu_sched(can_fire_sfence           (w) , true , false, false) // TLB ,    ,
    will_fire_store_commit_fast(w) := lsu_sched(can_fire_store_commit_fast(w) , false, true , false) //     , DC          If store queue is filling up, prioritize draining it
    will_fire_load_agen_exec   (w) := lsu_sched(can_fire_load_agen_exec   (w) , true , true , true ) // TLB , DC , LCAM   Normally fire loads as soon as translation completes
    will_fire_load_agen        (w) := lsu_sched(can_fire_load_agen        (w) , true , false, true ) // TLB ,    , LCAM   If we are draining stores, still translate the loads
    will_fire_store_agen       (w) := lsu_sched(can_fire_store_agen       (w) , true , false, true ) // TLB ,    , LCAM
    will_fire_release          (w) := lsu_sched(can_fire_release          (w) , false, false, true ) //            LCAM
    will_fire_hella_incoming   (w) := lsu_sched(can_fire_hella_incoming   (w) , true , true , false) // TLB , DC
    will_fire_hella_wakeup     (w) := lsu_sched(can_fire_hella_wakeup     (w) , false, true , false) //     , DC
    will_fire_store_retry      (w) := lsu_sched(can_fire_store_retry      (w) , true , false, true ) // TLB ,    , LCAM
    will_fire_load_retry       (w) := lsu_sched(can_fire_load_retry       (w) , true , true , true ) // TLB , DC , LCAM
    will_fire_load_wakeup      (w) := lsu_sched(can_fire_load_wakeup      (w) , false, true , true ) //     , DC , LCAM
    will_fire_store_commit_slow(w) := lsu_sched(can_fire_store_commit_slow(w) , false, true , false) //     , DC


    assert(!(agen(w).valid && !(will_fire_load_agen_exec(w) || will_fire_load_agen(w) || will_fire_store_agen(w))))

    when (will_fire_load_wakeup(w)) {
      block_load_mask(ldq_wakeup_idx)           := true.B
    } .elsewhen (will_fire_load_agen(w) || will_fire_load_agen_exec(w)) {
      block_load_mask(agen(w).bits.uop.ldq_idx) := true.B
    } .elsewhen (will_fire_load_retry(w)) {
      block_load_mask(ldq_retry_idx)            := true.B
    }
    exe_tlb_valid(w) := !tlb_avail
  }
  assert((lsuWidth == 1).B ||
    (!will_fire_hella_incoming.reduce(_&&_)    &&
     !will_fire_hella_wakeup.reduce(_&&_)      &&
     !will_fire_load_retry.reduce(_&&_)        &&
     !will_fire_store_retry.reduce(_&&_)       &&
     !will_fire_store_commit_fast.reduce(_&&_) &&
     !will_fire_store_commit_slow.reduce(_&&_) &&
     !will_fire_load_wakeup.reduce(_&&_)),
    "Some operations is proceeding down multiple pipes")

  require(lsuWidth <= 2)

  //--------------------------------------------
  // TLB Access

  assert(!(hella_state =/= h_ready && hella_req.cmd === rocket.M_SFENCE),
    "SFENCE through hella interface not supported")

  val exe_tlb_uop = widthMap(w =>
                    Mux(will_fire_load_agen_exec(w) ||
                        will_fire_load_agen     (w)  , ldq_incoming_e(w).bits.uop,
                    Mux(will_fire_store_agen    (w)  , stq_incoming_e(w).bits.uop,
                    Mux(will_fire_load_retry    (w) ||
                        will_fire_store_retry   (w)  , retry_queue.io.deq.bits.uop,
                    Mux(will_fire_hella_incoming(w)  , NullMicroOp,
                                                       NullMicroOp)))))

  val exe_tlb_vaddr = widthMap(w =>
                    Mux(will_fire_load_agen_exec(w) ||
                        will_fire_load_agen     (w) ||
                        will_fire_store_agen    (w)  , agen(w).bits.data,
                    Mux(will_fire_sfence        (w)  , io.core.sfence.bits.addr,
                    Mux(will_fire_load_retry    (w) ||
                        will_fire_store_retry   (w)  , retry_queue.io.deq.bits.data,
                    Mux(will_fire_hella_incoming(w)  , hella_req.addr,
                                                       0.U)))))

  val exe_sfence = io.core.sfence

  val exe_size   = widthMap(w =>
                   Mux(will_fire_load_agen_exec(w) ||
                       will_fire_load_agen     (w) ||
                       will_fire_store_agen    (w) ||
                       will_fire_load_retry    (w) ||
                       will_fire_store_retry   (w)  , exe_tlb_uop(w).mem_size,
                   Mux(will_fire_hella_incoming(w)  , hella_req.size,
                                                      0.U)))
  val exe_cmd    = widthMap(w =>
                   Mux(will_fire_load_agen_exec(w) ||
                       will_fire_load_agen     (w) ||
                       will_fire_store_agen    (w) ||
                       will_fire_load_retry    (w) ||
                       will_fire_store_retry   (w)  , exe_tlb_uop(w).mem_cmd,
                   Mux(will_fire_hella_incoming(w)  , hella_req.cmd,
                   Mux(will_fire_sfence        (w)  , rocket.M_SFENCE,
                                                      0.U))))

  val exe_passthr= widthMap(w =>
                   Mux(will_fire_hella_incoming(w)  , hella_req.phys,
                                                      false.B))
  val exe_kill   = widthMap(w =>
                   Mux(will_fire_hella_incoming(w)  , io.hellacache.s1_kill,
                                                      false.B))
  val bkptu = Seq.fill(lsuWidth) { Module(new rocket.BreakpointUnit(nBreakpoints)) }
  for (w <- 0 until lsuWidth) {
    dtlb.io.req(w).valid            := exe_tlb_valid(w)
    dtlb.io.req(w).bits.vaddr       := exe_tlb_vaddr(w)
    dtlb.io.req(w).bits.size        := exe_size(w)
    dtlb.io.req(w).bits.cmd         := exe_cmd(w)
    dtlb.io.req(w).bits.passthrough := exe_passthr(w)
<<<<<<< HEAD
    dtlb.io.req(w).bits.prv         := io.ptw.status.prv
    dtlb.io.req(w).bits.v           := io.ptw.status.v

    bkptu(w).io.status := io.core.status
    bkptu(w).io.bp     := io.core.bp
    bkptu(w).io.pc     := DontCare
    bkptu(w).io.ea     := exe_tlb_vaddr(w)
    bkptu(w).io.mcontext := io.core.mcontext
    bkptu(w).io.scontext := io.core.scontext
=======
    dtlb.io.req(w).bits.v           := io.ptw.status.v
    dtlb.io.req(w).bits.prv         := io.ptw.status.prv
>>>>>>> 6b7e26e6
  }
  dtlb.io.kill                      := exe_kill.reduce(_||_)
  dtlb.io.sfence                    := exe_sfence

  // exceptions
  val ma_ld  = widthMap(w => dtlb.io.resp(w).ma.ld && exe_tlb_uop(w).uses_ldq)
  val ma_st  = widthMap(w => dtlb.io.resp(w).ma.st && exe_tlb_uop(w).uses_stq && !exe_tlb_uop(w).is_fence)
  val pf_ld  = widthMap(w => dtlb.io.resp(w).pf.ld && exe_tlb_uop(w).uses_ldq)
  val pf_st  = widthMap(w => dtlb.io.resp(w).pf.st && exe_tlb_uop(w).uses_stq)
  val ae_ld  = widthMap(w => dtlb.io.resp(w).ae.ld && exe_tlb_uop(w).uses_ldq)
  val ae_st  = widthMap(w => dtlb.io.resp(w).ae.st && exe_tlb_uop(w).uses_stq)
  val dbg_bp = widthMap(w => bkptu(w).io.debug_st && ((exe_tlb_uop(w).uses_ldq && bkptu(w).io.debug_ld) ||
                                                      (exe_tlb_uop(w).uses_stq && bkptu(w).io.debug_st && !exe_tlb_uop(w).is_fence)))
  val bp     = widthMap(w => bkptu(w).io.debug_st && ((exe_tlb_uop(w).uses_ldq && bkptu(w).io.xcpt_ld) ||
                                                      (exe_tlb_uop(w).uses_stq && bkptu(w).io.xcpt_st && !exe_tlb_uop(w).is_fence)))


  // TODO check for xcpt_if and verify that never happens on non-speculative instructions.
  val mem_xcpt_valids = RegNext(widthMap(w =>
                     exe_tlb_valid(w) &&
                     (pf_ld(w) || pf_st(w) || ae_ld(w) || ae_st(w) || ma_ld(w) || ma_st(w) || dbg_bp(w) || bp(w)) &&
                     !IsKilledByBranch(io.core.brupdate, io.core.exception, exe_tlb_uop(w))))
  val mem_xcpt_uops   = RegNext(widthMap(w => UpdateBrMask(io.core.brupdate, exe_tlb_uop(w))))
  val mem_xcpt_causes = RegNext(widthMap(w =>
    Mux(dbg_bp(w), rocket.CSR.debugTriggerCause.U,
    Mux(bp    (w), rocket.Causes.breakpoint.U,
    Mux(ma_st (w), rocket.Causes.misaligned_store.U,
    Mux(ma_ld (w), rocket.Causes.misaligned_load.U,
    Mux(pf_st (w), rocket.Causes.store_page_fault.U,
    Mux(pf_ld (w), rocket.Causes.load_page_fault.U,
    Mux(ae_st (w), rocket.Causes.store_access.U,
    Mux(ae_ld (w), rocket.Causes.load_access.U, 0.U))))))))))

  val mem_xcpt_vaddrs = RegNext(exe_tlb_vaddr)

  for (w <- 0 until lsuWidth) {
    assert (!(dtlb.io.req(w).valid && exe_tlb_uop(w).is_fence), "Fence is pretending to talk to the TLB")
  }

  mem_xcpt_valid := mem_xcpt_valids.reduce(_||_)
  mem_xcpt_cause := mem_xcpt_causes(0)
  mem_xcpt_uop   := mem_xcpt_uops(0)
  mem_xcpt_vaddr := mem_xcpt_vaddrs(0)
  var xcpt_found = mem_xcpt_valids(0)
  var oldest_xcpt_rob_idx = mem_xcpt_uops(0).rob_idx
  for (w <- 1 until lsuWidth) {
    val is_older = WireInit(false.B)
    when (mem_xcpt_valids(w) &&
      (IsOlder(mem_xcpt_uops(w).rob_idx, oldest_xcpt_rob_idx, io.core.rob_head_idx) || !xcpt_found)) {
      is_older := true.B
      mem_xcpt_cause := mem_xcpt_causes(w)
      mem_xcpt_uop   := mem_xcpt_uops(w)
      mem_xcpt_vaddr := mem_xcpt_vaddrs(w)
    }
    xcpt_found = xcpt_found || mem_xcpt_valids(w)
    oldest_xcpt_rob_idx = Mux(is_older, mem_xcpt_uops(w).rob_idx, oldest_xcpt_rob_idx)
  }

  val exe_tlb_miss  = widthMap(w => dtlb.io.req(w).valid && (dtlb.io.resp(w).miss || !dtlb.io.req(w).ready))
  val exe_tlb_paddr = widthMap(w => Cat(dtlb.io.resp(w).paddr(paddrBits-1,corePgIdxBits),
                                        exe_tlb_vaddr(w)(corePgIdxBits-1,0)))
  val exe_tlb_uncacheable = widthMap(w => !(dtlb.io.resp(w).cacheable))

  for (w <- 0 until lsuWidth) {
    assert (exe_tlb_paddr(w) === dtlb.io.resp(w).paddr, "[lsu] paddrs should match.")

    when (mem_xcpt_valids(w))
    {
      assert(RegNext(will_fire_load_agen_exec(w) || will_fire_load_agen(w) || will_fire_store_agen(w) ||
        will_fire_load_retry(w) || will_fire_store_retry(w)))
      // Technically only faulting AMOs need this
      assert(mem_xcpt_uops(w).uses_ldq ^ mem_xcpt_uops(w).uses_stq)
      when (mem_xcpt_uops(w).uses_ldq)
      {
        ldq_uop(mem_xcpt_uops(w).ldq_idx).exception := true.B
      }
        .otherwise
      {
        stq_uop(mem_xcpt_uops(w).stq_idx).exception := true.B
      }
    }
  }

  val exe_agen_killed = widthMap(w => IsKilledByBranch(io.core.brupdate, io.core.exception, agen(w).bits.uop))


  //------------------------------
  // Issue Someting to Memory
  //
  // A memory op can come from many different places
  // The address either was freshly translated, or we are
  // reading a physical address from the LDQ,STQ, or the HellaCache adapter


  // defaults
  io.dmem.brupdate       := io.core.brupdate
  io.dmem.exception      := io.core.exception
  io.dmem.rob_head_idx   := io.core.rob_head_idx
  io.dmem.rob_pnr_idx    := io.core.rob_pnr_idx

  val dmem_req = Wire(Vec(lsuWidth, Valid(new BoomDCacheReq)))
  io.dmem.req.valid := dmem_req.map(_.valid).reduce(_||_)
  io.dmem.req.bits  := dmem_req
  val dmem_req_fire = widthMap(w => dmem_req(w).valid && io.dmem.req.fire)

  val s0_executing_loads = WireInit(VecInit((0 until numLdqEntries).map(x=>false.B)))
  val s0_kills = Wire(Vec(lsuWidth, Bool()))

  for (w <- 0 until lsuWidth) {
    dmem_req(w).valid := false.B
    dmem_req(w).bits.uop   := NullMicroOp
    dmem_req(w).bits.addr  := 0.U
    dmem_req(w).bits.data  := 0.U
    dmem_req(w).bits.is_hella := false.B

    s0_kills(w) := false.B
    io.dmem.s1_kill(w) := RegNext(s0_kills(w) && dmem_req_fire(w))

    when (will_fire_load_agen_exec(w)) {
      dmem_req(w).valid      := true.B
      dmem_req(w).bits.addr  := exe_tlb_paddr(w)
      dmem_req(w).bits.uop   := exe_tlb_uop(w)

      s0_kills(w)            := exe_tlb_miss(w) || exe_tlb_uncacheable(w) || ma_ld(w) || ae_ld(w) || pf_ld(w)
      s0_executing_loads(ldq_incoming_idx(w)) := dmem_req_fire(w) && !s0_kills(w)

      assert(!ldq_incoming_e(w).bits.executed)
    } .elsewhen (will_fire_load_retry(w)) {
      dmem_req(w).valid      := true.B
      dmem_req(w).bits.addr  := exe_tlb_paddr(w)
      dmem_req(w).bits.uop   := exe_tlb_uop(w)

      s0_kills(w) := exe_tlb_miss(w) || exe_tlb_uncacheable(w) || ma_ld(w) || ae_ld(w) || pf_ld(w)
      s0_executing_loads(ldq_retry_idx) := dmem_req_fire(w) && !s0_kills(w)
    } .elsewhen (will_fire_store_commit_slow(w) || will_fire_store_commit_fast(w)) {
      dmem_req(w).valid         := true.B
      dmem_req(w).bits.addr     := stq_commit_e.bits.addr.bits
      dmem_req(w).bits.data     := (new freechips.rocketchip.rocket.StoreGen(
                                    stq_commit_e.bits.uop.mem_size, 0.U,
                                    stq_commit_e.bits.data.bits,
                                    coreDataBytes)).data
      dmem_req(w).bits.uop      := stq_commit_e.bits.uop

      when (!dmem_req_fire(w)) {
        stq_execute_queue_flush := true.B
        stq_execute_head := stq_commit_e.bits.uop.stq_idx
      }

      stq_succeeded(stq_commit_e.bits.uop.stq_idx) := false.B
    } .elsewhen (will_fire_load_wakeup(w)) {
      dmem_req(w).valid      := true.B
      dmem_req(w).bits.addr  := ldq_wakeup_e.bits.addr.bits
      dmem_req(w).bits.uop   := ldq_wakeup_e.bits.uop

      s0_executing_loads(ldq_wakeup_idx) := dmem_req_fire(w)

      assert(!ldq_wakeup_e.bits.executed && !ldq_wakeup_e.bits.addr_is_virtual)
    } .elsewhen (will_fire_hella_incoming(w)) {
      assert(hella_state === h_s1)

      dmem_req(w).valid               := !io.hellacache.s1_kill && (!exe_tlb_miss(w) || hella_req.phys)
      dmem_req(w).bits.addr           := exe_tlb_paddr(w)
      dmem_req(w).bits.data           := (new freechips.rocketchip.rocket.StoreGen(
        hella_req.size, 0.U,
        io.hellacache.s1_data.data,
        coreDataBytes)).data
      dmem_req(w).bits.uop.mem_cmd    := hella_req.cmd
      dmem_req(w).bits.uop.mem_size   := hella_req.size
      dmem_req(w).bits.uop.mem_signed := hella_req.signed
      dmem_req(w).bits.is_hella       := true.B

      hella_paddr := exe_tlb_paddr(w)
    }
      .elsewhen (will_fire_hella_wakeup(w))
    {
      assert(hella_state === h_replay)
      dmem_req(w).valid               := true.B
      dmem_req(w).bits.addr           := hella_paddr
      dmem_req(w).bits.data           := (new freechips.rocketchip.rocket.StoreGen(
        hella_req.size, 0.U,
        hella_data.data,
        coreDataBytes)).data
      dmem_req(w).bits.uop.mem_cmd    := hella_req.cmd
      dmem_req(w).bits.uop.mem_size   := hella_req.size
      dmem_req(w).bits.uop.mem_signed := hella_req.signed
      dmem_req(w).bits.is_hella       := true.B
    }

    //-------------------------------------------------------------
    // Write Addr into the LAQ/SAQ
    when (will_fire_load_agen(w) || will_fire_load_agen_exec(w) || will_fire_load_retry(w))
    {
      val ldq_idx = Mux(will_fire_load_agen(w) || will_fire_load_agen_exec(w), ldq_incoming_idx(w), ldq_retry_idx)
      ldq_addr               (ldq_idx).valid  := !exe_agen_killed(w) || will_fire_load_retry(w)
      ldq_addr               (ldq_idx).bits   := Mux(exe_tlb_miss(w), exe_tlb_vaddr(w), exe_tlb_paddr(w))
      ldq_ld_byte_mask       (ldq_idx)        := GenByteMask(exe_tlb_vaddr(w), exe_tlb_uop(w).mem_size)
      ldq_uop                (ldq_idx).pdst   := exe_tlb_uop(w).pdst
      ldq_addr_is_virtual    (ldq_idx)        := exe_tlb_miss(w)
      ldq_addr_is_uncacheable(ldq_idx)        := exe_tlb_uncacheable(w) && !exe_tlb_miss(w)

      assert(!ldq_addr(ldq_idx).valid,
        "[lsu] Translating load is overwriting a valid address")
    }

    when (will_fire_store_agen(w) || will_fire_store_retry(w))
    {
      val stq_idx = Mux(will_fire_store_agen(w),
        stq_incoming_idx(w), stq_retry_idx)

      stq_addr           (stq_idx).valid := (!exe_agen_killed(w) || will_fire_store_retry(w)) && !pf_st(w) // Prevent AMOs from executing!
      stq_addr           (stq_idx).bits  := Mux(exe_tlb_miss(w), exe_tlb_vaddr(w), exe_tlb_paddr(w))
      stq_uop            (stq_idx).pdst  := exe_tlb_uop(w).pdst // Needed for AMOs
      stq_addr_is_virtual(stq_idx)       := exe_tlb_miss(w)

      assert(!stq_addr(stq_idx).valid,
        "[lsu] Translating store is overwriting a valid address")

    }

<<<<<<< HEAD
  }

  //-------------------------------------------------------------
  // Write data into the STQ
  for (dgen <- io.core.dgen) {
    when (dgen.valid) {
      val sidx = dgen.bits.uop.stq_idx
      //val stq_e = WireInit(stq(sidx))
      stq_data(sidx).valid := true.B
      stq_data(sidx).bits  := dgen.bits.data
      assert(!stq_data(sidx).valid || (stq_data(sidx).bits === dgen.bits.data))
    }
  }

=======
    //-------------------------------------------------------------
    // Write data into the STQ
    if (w == 0)
      io.core.fp_stdata.ready := !will_fire_std_incoming(w) && !will_fire_stad_incoming(w)
    val fp_stdata_fire = io.core.fp_stdata.fire && (w == 0).B
    when (will_fire_std_incoming(w) || will_fire_stad_incoming(w) || fp_stdata_fire)
    {
      val sidx = Mux(will_fire_std_incoming(w) || will_fire_stad_incoming(w),
        stq_incoming_idx(w),
        io.core.fp_stdata.bits.uop.stq_idx)
      stq(sidx).bits.data.valid := true.B
      stq(sidx).bits.data.bits  := Mux(will_fire_std_incoming(w) || will_fire_stad_incoming(w),
        exe_req(w).bits.data,
        io.core.fp_stdata.bits.data)
      assert(!(stq(sidx).bits.data.valid),
        "[lsu] Incoming store is overwriting a valid data entry")
    }
  }
  val will_fire_stdf_incoming = io.core.fp_stdata.fire
>>>>>>> 6b7e26e6
  require (xLen >= fLen) // for correct SDQ size



  //-------------------------------------------------------------
  // Speculative wakeup if loadUseDelay == 4
  val wakeupArbs = Seq.fill(lsuWidth) { Module(new Arbiter(new Wakeup, 2)) }
  for (w <- 0 until lsuWidth) {
    wakeupArbs(w).io.out.ready := true.B
    wakeupArbs(w).io.in := DontCare
    io.core.iwakeups(w) := wakeupArbs(w).io.out

    if (enableFastLoadUse) {
      wakeupArbs(w).io.in(1).valid := (will_fire_load_agen_exec(w)                     &&
                                       dmem_req_fire(w)                                &&
                                      !agen(w).bits.uop.fp_val)
      wakeupArbs(w).io.in(1).bits.uop := agen(w).bits.uop
      wakeupArbs(w).io.in(1).bits.bypassable := true.B
      wakeupArbs(w).io.in(1).bits.speculative_mask := 0.U
      wakeupArbs(w).io.in(1).bits.rebusy := false.B
    }
  }


  //-------------------------------------------------------------
  //-------------------------------------------------------------
  // Cache Access Cycle (Mem)
  //-------------------------------------------------------------
  //-------------------------------------------------------------
  // Note the DCache may not have accepted our request

  val fired_load_agen_exec = widthMap(w => RegNext(will_fire_load_agen_exec(w) && !exe_agen_killed(w)))
  val fired_load_agen      = widthMap(w => RegNext(will_fire_load_agen     (w) && !exe_agen_killed(w)))
  val fired_store_agen     = widthMap(w => RegNext(will_fire_store_agen    (w) && !exe_agen_killed(w)))
  val fired_sfence         = RegNext(will_fire_sfence)
  val fired_release        = RegNext(will_fire_release)
  val fired_load_retry     = widthMap(w => RegNext(will_fire_load_retry   (w) && !IsKilledByBranch(io.core.brupdate, io.core.exception, retry_queue.io.deq.bits.uop)))
  val fired_store_retry    = widthMap(w => RegNext(will_fire_store_retry  (w) && !IsKilledByBranch(io.core.brupdate, io.core.exception, retry_queue.io.deq.bits.uop)))
  val fired_store_commit   = widthMap(w => RegNext(will_fire_store_commit_slow(w) || will_fire_store_commit_fast(w)))
  val fired_load_wakeup    = widthMap(w => RegNext(will_fire_load_wakeup  (w) && !IsKilledByBranch(io.core.brupdate, io.core.exception, ldq_wakeup_e.bits.uop)))
  val fired_hella_incoming = RegNext(will_fire_hella_incoming)
  val fired_hella_wakeup   = RegNext(will_fire_hella_wakeup)

  val mem_incoming_uop     = RegNext(widthMap(w => UpdateBrMask(io.core.brupdate, agen(w).bits.uop)))
  val mem_ldq_incoming_e   = RegNext(widthMap(w => UpdateBrMask(io.core.brupdate, io.core.exception, ldq_incoming_e(w))))
  val mem_stq_incoming_e   = RegNext(widthMap(w => UpdateBrMask(io.core.brupdate, io.core.exception, stq_incoming_e(w))))
  val mem_ldq_wakeup_e     = RegNext(UpdateBrMask(io.core.brupdate, io.core.exception, ldq_wakeup_e))
  val mem_ldq_retry_e      = RegNext(UpdateBrMask(io.core.brupdate, io.core.exception, ldq_read(ldq_retry_idx)))
  val mem_stq_retry_e      = RegNext(UpdateBrMask(io.core.brupdate, io.core.exception, stq_read(stq_retry_idx)))
  val mem_ldq_e            = widthMap(w =>
                             Mux(fired_load_agen     (w) ||
                                 fired_load_agen_exec(w), mem_ldq_incoming_e(w),
                             Mux(fired_load_retry    (w), mem_ldq_retry_e,
                             Mux(fired_load_wakeup   (w), mem_ldq_wakeup_e,
                                                          (0.U).asTypeOf(Valid(new LDQEntry))))))
  val mem_stq_e            = widthMap(w =>
                             Mux(fired_store_agen (w), mem_stq_incoming_e(w),
                             Mux(fired_store_retry(w), mem_stq_retry_e, (0.U).asTypeOf(Valid(new STQEntry)))))


  val mem_tlb_miss             = RegNext(exe_tlb_miss)
  val mem_tlb_uncacheable      = RegNext(exe_tlb_uncacheable)
  val mem_paddr                = RegNext(widthMap(w => dmem_req(w).bits.addr))

  // Task 1: Clr ROB busy bit

  val stq_clr_head_idx = RegNext(AgePriorityEncoder((0 until numStqEntries).map(i => {
    stq_valid(i) && !stq_cleared(i)
  }), stq_commit_head))

  var clr_idx = stq_clr_head_idx
  for (i <- 0 until coreWidth) {
    // Delay store clearing 1 extra cycle, as the store clear can't occur
    // too quickly before an order fail caused by this store propagates to ROB
    val clr_valid = Reg(Bool())
    clr_valid    := false.B
    val clr_uop   = Reg(new MicroOp)

    val clr_valid_1 = RegNext(clr_valid && !IsKilledByBranch(io.core.brupdate, io.core.exception, clr_uop))
    val clr_uop_1   = RegNext(UpdateBrMask(io.core.brupdate, clr_uop))


    //val stq_e   = WireInit(stq(clr_idx))
    val s_uop = WireInit(stq_uop(clr_idx))
    when ( stq_valid           (clr_idx)        &&
           stq_addr            (clr_idx).valid  &&
           stq_data            (clr_idx).valid  &&
          !stq_addr_is_virtual (clr_idx)        &&
          !s_uop.is_amo                         &&
          !stq_cleared         (clr_idx)        &&
          !IsKilledByBranch(io.core.brupdate, io.core.exception, s_uop)) {
      clr_valid := true.B
      clr_uop   := UpdateBrMask(io.core.brupdate, s_uop)

      stq_cleared(clr_idx) := true.B
    }

    io.core.clr_bsy(i).valid := clr_valid_1 && !IsKilledByBranch(io.core.brupdate, io.core.exception, clr_uop_1)
    io.core.clr_bsy(i).bits  := clr_uop_1.rob_idx

    clr_idx = WrapInc(clr_idx, numStqEntries)
  }





  // Task 2: Do LD-LD. ST-LD searches for ordering failures
  //         Do LD-ST search for forwarding opportunities
  // We have the opportunity to kill a request we sent last cycle. Use it wisely!

  // We translated a store last cycle
  val do_st_search = widthMap(w => (fired_store_agen(w) || fired_store_retry(w)) && !mem_tlb_miss(w))
  // We translated a load last cycle
  val do_ld_search = widthMap(w => ((fired_load_agen(w) || fired_load_agen_exec(w) || fired_load_retry(w)) && !mem_tlb_miss(w)) ||
                     fired_load_wakeup(w))
  // We are making a local line visible to other harts
  val do_release_search = widthMap(w => fired_release(w))

  // Store addrs don't go to memory yet, get it from the TLB response
  // Load wakeups don't go through TLB, get it through memory
  // Load incoming and load retries go through both

  val lcam_addr  = widthMap(w => Mux(fired_store_agen(w) || fired_store_retry(w) || fired_load_agen(w) || fired_load_agen_exec(w),
                                     RegNext(exe_tlb_paddr(w)),
                                     Mux(fired_release(w), RegNext(io.dmem.release.bits.address),
                                         mem_paddr(w))))
  val lcam_uop   = widthMap(w => Mux(do_st_search(w), mem_stq_e(w).bits.uop,
                                 Mux(do_ld_search(w), mem_ldq_e(w).bits.uop, NullMicroOp)))

  val lcam_mask  = widthMap(w => GenByteMask(lcam_addr(w), lcam_uop(w).mem_size))
  val lcam_st_dep_mask = widthMap(w => mem_ldq_e(w).bits.st_dep_mask)
  val lcam_is_release = widthMap(w => fired_release(w))
  val lcam_ldq_idx  = widthMap(w =>
                      Mux(fired_load_agen     (w) ||
                          fired_load_agen_exec(w)  , mem_incoming_uop(w).ldq_idx,
                      Mux(fired_load_wakeup  (w), RegNext(ldq_wakeup_idx),
                      Mux(fired_load_retry   (w), RegNext(ldq_retry_idx), 0.U))))
  val lcam_stq_idx  = widthMap(w =>
                      Mux(fired_store_agen (w), mem_incoming_uop(w).stq_idx,
                      Mux(fired_store_retry(w), RegNext(stq_retry_idx), 0.U)))
  val lcam_younger_load_mask = widthMap(w => IsYoungerMask(lcam_ldq_idx(w), ldq_head, numLdqEntries))


  val can_forward = widthMap(w => Mux(fired_load_agen(w) || fired_load_agen_exec(w) || fired_load_retry(w),
    !mem_tlb_uncacheable(w),
    !mem_ldq_wakeup_e.bits.addr_is_uncacheable
  ))

  val kill_forward = WireInit(widthMap(w => false.B))

  // Mask of stores which we conflict on address with
  val ldst_addr_matches    = Wire(Vec(lsuWidth, UInt(numStqEntries.W)))
  // Mask of stores which we can forward from
  val ldst_forward_matches = Wire(Vec(lsuWidth, UInt(numStqEntries.W)))
  // Mask of stores we can forward to
  val stld_prs2_matches    = Wire(Vec(lsuWidth, UInt(numStqEntries.W)))

  val s1_executing_loads = RegNext(s0_executing_loads)
  val s1_set_execute     = WireInit(s1_executing_loads)

  val wb_ldst_forward_matches  = RegNext(ldst_forward_matches)
  val wb_ldst_forward_valid    = Wire(Vec(lsuWidth, Bool()))
  val wb_ldst_forward_e        = widthMap(w => RegNext(UpdateBrMask(io.core.brupdate, ldq_read(lcam_ldq_idx(w)).bits)))
  val wb_ldst_forward_ldq_idx  = RegNext(lcam_ldq_idx)
  val wb_ldst_forward_ld_addr  = RegNext(lcam_addr)
  val wb_ldst_forward_stq_idx  = Wire(Vec(lsuWidth, UInt(stqAddrSz.W)))

  val failed_load = WireInit(false.B)

  for (i <- 0 until numLdqEntries) {
    // val l_bits  = ldq(i).bits
    val l_valid           = ldq_valid(i)
    val l_addr            = ldq_addr(i)
    val l_addr_is_virtual = ldq_addr_is_virtual(i)
    val l_executed        = ldq_executed(i)
    val l_succeeded       = ldq_succeeded(i)
    val l_observed        = ldq_observed(i)
    val l_mask            = ldq_ld_byte_mask(i)
    val l_st_dep_mask     = ldq_st_dep_mask(i)
    val l_uop             = WireInit(ldq_uop(i))
    val l_forward_std_val = ldq_forward_std_val(i)
    val l_forward_stq_idx = ldq_forward_stq_idx(i)

    val block_addr_matches = widthMap(w => lcam_addr(w) >> blockOffBits === l_addr.bits >> blockOffBits)
    val dword_addr_matches = widthMap(w => block_addr_matches(w) && lcam_addr(w)(blockOffBits-1,3) === l_addr.bits(blockOffBits-1,3))
    val mask_match   = widthMap(w => (l_mask & lcam_mask(w)) === l_mask)
    val mask_overlap = widthMap(w => (l_mask & lcam_mask(w)).orR)


    // Searcher is a store
    for (w <- 0 until lsuWidth) {

      when ( do_release_search(w)   &&
             l_valid                &&
             l_addr.valid           &&
            !l_addr_is_virtual      &&
             block_addr_matches(w)) {
        // This load has been observed, so if a younger load to the same address has not
        // executed yet, this load must be squashed
        ldq_observed(i) := true.B
      }
      when (       do_st_search(w)                      &&
                   l_valid                              &&
                   l_addr.valid                         &&
                   (l_executed || l_succeeded)          &&
                   !l_addr_is_virtual                   &&
                   l_st_dep_mask(lcam_stq_idx(w))       &&
                   dword_addr_matches(w)                &&
                   mask_overlap(w)) {

        val forwarded_is_older = IsOlder(l_forward_stq_idx, lcam_stq_idx(w), l_uop.stq_idx)
        // We are older than this load, which overlapped us.
        when (!l_forward_std_val || // If the load wasn't forwarded, it definitely failed
          ((l_forward_stq_idx =/= lcam_stq_idx(w)) && forwarded_is_older)) { // If the load forwarded from us, we might be ok
          ldq_order_fail(i) := true.B
          failed_load := true.B
        }
      }
      when (       do_ld_search(w)       &&
                   l_valid               &&
                   l_addr.valid          &&
                   !l_addr_is_virtual    &&
                   dword_addr_matches(w) &&
                   mask_overlap(w)) {

        val searcher_is_older = lcam_younger_load_mask(w)(i)
        assert(IsOlder(lcam_ldq_idx(w), i.U, ldq_head) === searcher_is_older)
        when (searcher_is_older) {
          when ((l_executed || l_succeeded) &&
                !s1_executing_loads(i) && // If the load is proceeding in parallel we don't need to kill it
                l_observed) {        // Its only a ordering failure if the cache line was observed between the younger load and us
            ldq_order_fail(i) := true.B
            failed_load := true.B
          }
        } .elsewhen (lcam_ldq_idx(w) =/= i.U) {
          // The load is older, and it wasn't executed
          // we need to kill ourselves, and prevent forwarding
          when (!(l_executed || l_succeeded)) {
            s1_set_execute(lcam_ldq_idx(w))    := false.B
            when (RegNext(dmem_req_fire(w) && !s0_kills(w)) && !fired_load_agen(w)) {
              io.dmem.s1_kill(w)               := true.B
            }
            kill_forward(w)                    := true.B
          }
        }
      }
    }
  }


  for (wi <- 0 until lsuWidth) {
    for (w <- 0 until lsuWidth) {
      // A younger load might find a older nacking load
      val nack_dword_addr_matches = (lcam_addr(w) >> 3) === (io.dmem.nack(wi).bits.addr >> 3)
      val nack_mask = GenByteMask(io.dmem.nack(wi).bits.addr, io.dmem.nack(wi).bits.uop.mem_size)
      val nack_mask_overlap = (nack_mask & lcam_mask(w)) =/= 0.U
      when (do_ld_search(w)                    &&
            io.dmem.nack(wi).valid             &&
            io.dmem.nack(wi).bits.uop.uses_ldq &&
            nack_dword_addr_matches            &&
            nack_mask_overlap                  &&
            IsOlder(io.dmem.nack(wi).bits.uop.ldq_idx, lcam_ldq_idx(w), ldq_head)) {
        s1_set_execute(lcam_ldq_idx(w)) := false.B
        when (RegNext(dmem_req_fire(w) && !s0_kills(w)) && !fired_load_agen(w)) {
          io.dmem.s1_kill(w) := true.B
        }
        kill_forward(w) := true.B
      }

      // A older load might find a younger forwarding load
      val forward_dword_addr_matches = (lcam_addr(w) >> 3 === wb_ldst_forward_ld_addr(wi) >> 3)
      val forward_mask = GenByteMask(wb_ldst_forward_ld_addr(wi), wb_ldst_forward_e(wi).uop.mem_size)
      val forward_mask_overlap = (forward_mask & lcam_mask(w)) =/= 0.U
      when (do_ld_search(w)                   &&
            wb_ldst_forward_valid(wi)         &&
            forward_dword_addr_matches        &&
            forward_mask_overlap              &&
            wb_ldst_forward_e(wi).observed    &&
            IsOlder(lcam_ldq_idx(w), wb_ldst_forward_ldq_idx(wi), ldq_head)) {
        ldq_order_fail(wb_ldst_forward_ldq_idx(wi)) := true.B
        failed_load := true.B
      }

      // A older store might find a younger load which is forwarding from the wrong place
      val forwarded_is_older = IsOlder(wb_ldst_forward_stq_idx(wi), lcam_stq_idx(w), wb_ldst_forward_e(wi).uop.stq_idx)
      when (do_st_search(w)                                    &&
            wb_ldst_forward_valid(wi)                          &&
            forward_dword_addr_matches                         &&
            forward_mask_overlap                               &&
            wb_ldst_forward_e(wi).st_dep_mask(lcam_stq_idx(w)) &&
            forwarded_is_older) {
        ldq_order_fail(wb_ldst_forward_ldq_idx(wi)) := true.B
        failed_load := true.B
      }
    }
  }

  val addr_matches    = Wire(Vec(lsuWidth, Vec(numStqEntries, Bool())))
  val forward_matches = Wire(Vec(lsuWidth, Vec(numStqEntries, Bool())))
  val prs2_matches    = Wire(Vec(lsuWidth, Vec(numStqEntries, Bool())))
  for (i <- 0 until numStqEntries) {
    //val s_e    = WireInit(stq(i))
    val s_addr            = stq_addr(i)
    val s_data            = stq_data(i)
    val s_addr_is_virtual = stq_addr_is_virtual(i)
    val s_uop             = WireInit(stq_uop(i))

    val write_mask = GenByteMask(s_addr.bits, s_uop.mem_size)
    for (w <- 0 until lsuWidth) {
      val dword_addr_matches = ( s_addr.valid      &&
                                !s_addr_is_virtual &&
                                (s_addr.bits(corePAddrBits-1,3) === lcam_addr(w)(corePAddrBits-1,3)))
      val mask_union = lcam_mask(w) & write_mask

      addr_matches(w)(i)    := (mask_union =/= 0.U) && dword_addr_matches
      forward_matches(w)(i) := addr_matches(w)(i) && s_data.valid && (mask_union === lcam_mask(w))

      prs2_matches(w)(i) := (s_uop.prs2 === lcam_uop(w).pdst &&
                             s_uop.lrs2_rtype === RT_FIX &&
                             enableLoadToStoreForwarding.B)
    }
  }
  val fast_stq_valids = stq_valid.asUInt
  for (w <- 0 until lsuWidth) {
    ldst_addr_matches(w)    := (addr_matches(w).asUInt & lcam_st_dep_mask(w)) & fast_stq_valids
    ldst_forward_matches(w) := (forward_matches(w).asUInt & lcam_st_dep_mask(w)) & fast_stq_valids
    stld_prs2_matches(w)    := (prs2_matches(w).asUInt & ~lcam_st_dep_mask(w)) & fast_stq_valids
  }

  val stq_amos = VecInit(stq_uop.map(u => u.is_fence || u.is_amo))
  for (w <- 0 until lsuWidth) {
    val has_older_amo = (stq_amos.asUInt & lcam_st_dep_mask(w)) =/= 0.U
    when (do_ld_search(w) && (has_older_amo || (ldst_addr_matches(w) =/= 0.U))) {
      when (RegNext(dmem_req_fire(w) && !s0_kills(w)) && !fired_load_agen(w)) {
        io.dmem.s1_kill(w)               := true.B
      }
      s1_set_execute(lcam_ldq_idx(w)) := false.B
      when (has_older_amo) {
        kill_forward(w) := true.B
      }
    }
  }

  // Set execute bit in LDQ
  for (i <- 0 until numLdqEntries) {
    when (s1_set_execute(i)) { ldq_executed(i) := true.B }
  }



  // Find the youngest store which the load is dependent on
  for (w <- 0 until lsuWidth) {
    val (youngest_matching, match_found) = ForwardingAgeLogic(numStqEntries, ldst_addr_matches(w), lcam_uop(w).stq_idx)
    val (youngest_forwarder, forwarder_found) = ForwardingAgeLogic(numStqEntries, ldst_forward_matches(w), lcam_uop(w).stq_idx)

    wb_ldst_forward_stq_idx(w) := youngest_forwarder
    // Forward if st-ld forwarding is possible from the writemask and loadmask
    wb_ldst_forward_valid(w)    := (youngest_matching === youngest_forwarder                       &&
                                    match_found                                                    &&
                                    forwarder_found                                                &&
                                    RegNext(can_forward(w) && !kill_forward(w) && do_ld_search(w)) &&
                                    !RegNext(IsKilledByBranch(io.core.brupdate, io.core.exception, lcam_uop(w))))

  }



  // Avoid deadlock with a 1-w LSU prioritizing load wakeups > store commits
  // On a 2W machine, load wakeups and store commits occupy separate pipelines,
  // so only add this logic for 1-w LSU
  if (lsuWidth == 1) {
    // Wakeups may repeatedly find a st->ld addr conflict and fail to forward,
    // repeated wakeups may block the store from ever committing
    // Disallow load wakeups 1 cycle after this happens to allow the stores to drain
    when (RegNext(ldst_addr_matches(0) =/= 0.U) && !wb_ldst_forward_valid(0)) {
      block_load_wakeup := true.B
    }

    // If stores remain blocked for 15 cycles, block load wakeups to get a store through
    val store_blocked_counter = Reg(UInt(4.W))
    when (will_fire_store_commit_fast(0) || will_fire_store_commit_slow(0) || !can_fire_store_commit_slow(0)) {
      store_blocked_counter := 0.U
    } .elsewhen (can_fire_store_commit_slow(0) && !(will_fire_store_commit_slow(0) || will_fire_store_commit_fast(0))) {
      store_blocked_counter := Mux(store_blocked_counter === 15.U, store_blocked_counter + 1.U, 15.U)
    }
    when (store_blocked_counter === 15.U) {
      block_load_wakeup := true.B
    }
  }


  // Forward this load to the youngest matching store
  val mem_stld_forward_stq_idx = widthMap(w => AgePriorityEncoder(stld_prs2_matches(w).asBools, lcam_uop(w).stq_idx))
  val mem_stld_forward_valid   = widthMap(w => do_ld_search(w) && stld_prs2_matches(w)(mem_stld_forward_stq_idx(w)))


  // Task 3: Clr unsafe bit in ROB for succesful t_ranslations
  //         Delay this a cycle to avoid going ahead of the exception broadcast
  //         The unsafe bit is cleared on the first translation, so no need to fire for load wakeups
  for (w <- 0 until lsuWidth) {
    io.core.clr_unsafe(w).valid := (
      RegNext(do_st_search(w)) ||
      (!io.dmem.nack(w).valid && RegNext(do_ld_search(w) && !fired_load_agen(w) && !io.dmem.s1_kill(w) && RegNext(dmem_req_fire(w))))
    ) && !RegNext(failed_load)
    io.core.clr_unsafe(w).bits  := RegNext(lcam_uop(w).rob_idx)
  }

  // detect which loads get marked as failures, but broadcast to the ROB the oldest failing load
  // TODO encapsulate this in an age-based  priority-encoder
  val l_idx = AgePriorityEncoder((0 until numLdqEntries).map { i => ldq_valid(i) && ldq_order_fail(i) }, ldq_head)

  // one exception port, but multiple causes!
  // - 1) the incoming store-address finds a faulting load (it is by definition younger)
  // - 2) the incoming load or store address is excepting. It must be older and thus takes precedent.
  val r_xcpt_valid = RegInit(false.B)
  val r_xcpt       = Reg(new Exception)

  val ld_xcpt_valid = (ldq_order_fail.asUInt & ldq_valid.asUInt) =/= 0.U
  val ld_xcpt_uop   = WireInit(ldq_uop(Mux(l_idx >= numLdqEntries.U, l_idx - numLdqEntries.U, l_idx)))

  val use_mem_xcpt = (mem_xcpt_valid && IsOlder(mem_xcpt_uop.rob_idx, ld_xcpt_uop.rob_idx, io.core.rob_head_idx)) || !ld_xcpt_valid

  val xcpt_uop = Mux(use_mem_xcpt, mem_xcpt_uop, ld_xcpt_uop)

  r_xcpt_valid := (ld_xcpt_valid || mem_xcpt_valid) && !IsKilledByBranch(io.core.brupdate, io.core.exception, xcpt_uop)
  r_xcpt.uop         := xcpt_uop
  r_xcpt.uop.br_mask := GetNewBrMask(io.core.brupdate, xcpt_uop)
  r_xcpt.cause       := Mux(use_mem_xcpt, mem_xcpt_cause, MINI_EXCEPTION_MEM_ORDERING)
  r_xcpt.badvaddr    := mem_xcpt_vaddr // TODO is there another register we can use instead?

  io.core.lxcpt.valid := r_xcpt_valid && !IsKilledByBranch(io.core.brupdate, io.core.exception, r_xcpt.uop)
  io.core.lxcpt.bits  := r_xcpt

  // Task 4: Speculatively wakeup loads 1 cycle before they come back
  // if loadUseDelay == 5
  for (w <- 0 until lsuWidth) {
    if (!enableFastLoadUse) {
      wakeupArbs(w).io.in(1).valid := (fired_load_agen_exec(w)      &&
                                       RegNext(dmem_req_fire(w))    &&
                                       !io.dmem.s1_nack_advisory(w) &&
                                       !mem_incoming_uop(w).fp_val)
      wakeupArbs(w).io.in(1).bits.uop := mem_incoming_uop(w)
      wakeupArbs(w).io.in(1).bits.bypassable := true.B
      wakeupArbs(w).io.in(1).bits.speculative_mask := 0.U
      wakeupArbs(w).io.in(1).bits.rebusy := false.B
    }
  }


  //-------------------------------------------------------------
  //-------------------------------------------------------------
  // Writeback Cycle (St->Ld Forwarding Path)
  //-------------------------------------------------------------
  //-------------------------------------------------------------

  // Handle Memory Responses and nacks
  //----------------------------------
  val iresp = Wire(Vec(lsuWidth, Valid(new ExeUnitResp(xLen))))
  val fresp = Wire(Vec(lsuWidth, Valid(new ExeUnitResp(xLen))))

  for (w <- 0 until lsuWidth) {
    iresp(w).valid := false.B
    iresp(w).bits  := DontCare
    fresp(w).valid := false.B
    fresp(w).bits  := DontCare
    io.core.iresp(w) := (if (enableFastLoadUse) iresp(w) else RegNext(
      UpdateBrMask(io.core.brupdate, io.core.exception, iresp(w))))
    io.core.fresp(w) := fresp(w)
  }

  // Initially assume the speculative load wakeup failed
  val wb_spec_wakeups = Wire(Vec(lsuWidth, Valid(new Wakeup)))
  val spec_wakeups = Wire(Vec(lsuWidth, Valid(new Wakeup)))

  val wb_slow_wakeups = Wire(Vec(lsuWidth, Valid(new Wakeup)))
  val slow_wakeups = Wire(Vec(lsuWidth, Valid(new Wakeup)))

  val dmem_resp_fired = WireInit(widthMap(w => false.B))
  for (w <- 0 until lsuWidth) {
    val w1 = Reg(Valid(new Wakeup))
    w1.valid := wakeupArbs(w).io.in(1).fire() && !IsKilledByBranch(io.core.brupdate, io.core.exception, wakeupArbs(w).io.in(1).bits)
    w1.bits  := UpdateBrMask(io.core.brupdate, wakeupArbs(w).io.in(1).bits)

    val w2 = Reg(Valid(new Wakeup))
    w2.valid := w1.valid && !IsKilledByBranch(io.core.brupdate, io.core.exception, w1.bits)
    w2.bits  := UpdateBrMask(io.core.brupdate, w1.bits)


    spec_wakeups(w).valid := w2.valid
    spec_wakeups(w).bits  := w2.bits

    wb_spec_wakeups(w) := (if (enableFastLoadUse) w2 else w1)

  }
  for (w <- 0 until lsuWidth) {
    wb_slow_wakeups(w).valid := false.B
    wb_slow_wakeups(w).bits  := DontCare

    // Handle nacks
    when (io.dmem.nack(w).valid) {
      when (io.dmem.nack(w).bits.is_hella) {
        assert(hella_state === h_wait || hella_state === h_dead)
      } .elsewhen (io.dmem.nack(w).bits.uop.uses_ldq) {
        assert(ldq_executed(io.dmem.nack(w).bits.uop.ldq_idx))
        ldq_executed(io.dmem.nack(w).bits.uop.ldq_idx) := false.B
      } .otherwise {
        assert(io.dmem.nack(w).bits.uop.uses_stq)
        when (IsOlder(io.dmem.nack(w).bits.uop.stq_idx, stq_execute_head, stq_head)) {
          stq_execute_queue_flush := true.B
          stq_execute_head := io.dmem.nack(w).bits.uop.stq_idx
        }
      }
    }
    // Handle the response
    val resp = Mux(!io.dmem.resp(w).valid && (w == lsuWidth-1).B,
      io.dmem.ll_resp.bits, io.dmem.resp(w).bits)
    if (w == lsuWidth-1) {
      io.dmem.ll_resp.ready := !io.dmem.resp(w).valid && !wb_spec_wakeups(w).valid
    }
    when (io.dmem.resp(w).valid || ((w == lsuWidth-1).B && io.dmem.ll_resp.fire())) {
      when (resp.uop.uses_ldq) {
        assert(!resp.is_hella)
        val ldq_idx = resp.uop.ldq_idx
        val uop = WireInit(ldq_uop(ldq_idx))
        val send_iresp = uop.dst_rtype === RT_FIX
        val send_fresp = uop.dst_rtype === RT_FLT

        iresp(w).bits.uop  := uop
        fresp(w).bits.uop  := uop
        iresp(w).valid     := send_iresp



        iresp(w).bits.data := resp.data
        fresp(w).valid     := send_fresp
        fresp(w).bits.data := resp.data

        assert(send_iresp ^ send_fresp)
        dmem_resp_fired(w) := true.B

        ldq_succeeded    (ldq_idx) := iresp(w).valid || fresp(w).valid
        ldq_debug_wb_data(ldq_idx) := resp.data

        wb_slow_wakeups(w).valid    := send_iresp
        wb_slow_wakeups(w).bits.uop := uop
        wb_slow_wakeups(w).bits.speculative_mask := 0.U
        wb_slow_wakeups(w).bits.rebusy := false.B
        wb_slow_wakeups(w).bits.bypassable := false.B
      }

      when (resp.uop.uses_stq)
      {
        val uop = stq_uop(resp.uop.stq_idx)
        assert(!resp.is_hella && resp.uop.is_amo)
        dmem_resp_fired(w) := true.B
        iresp(w).valid     := true.B
        iresp(w).bits.uop  := uop
        iresp(w).bits.data := resp.data

        wb_slow_wakeups(w).valid    := true.B
        wb_slow_wakeups(w).bits.uop := uop
        wb_slow_wakeups(w).bits.speculative_mask := 0.U
        wb_slow_wakeups(w).bits.rebusy := false.B
        wb_slow_wakeups(w).bits.bypassable := false.B

        stq_debug_wb_data(resp.uop.stq_idx) := resp.data
      }
    }
    // Handle store acks
    when (io.dmem.store_ack(w).valid) {
      stq_succeeded(io.dmem.store_ack(w).bits.uop.stq_idx) := true.B
    }


    when (dmem_resp_fired(w) && wb_ldst_forward_valid(w))
    {
      // Twiddle thumbs. Can't forward because dcache response takes precedence
    }
      .elsewhen (!dmem_resp_fired(w) && wb_ldst_forward_valid(w))
    {
      val f_idx       = wb_ldst_forward_ldq_idx(w)
      val forward_uop = wb_ldst_forward_e(w).uop
      //val stq_e       = WireInit(stq(wb_ldst_forward_stq_idx(w)))
      val s_idx       = wb_ldst_forward_stq_idx(w)
      val storegen = new freechips.rocketchip.rocket.StoreGen(
                                stq_uop(s_idx).mem_size, stq_addr(s_idx).bits,
                                stq_data(s_idx).bits, coreDataBytes)
      val loadgen  = new freechips.rocketchip.rocket.LoadGen(
                                forward_uop.mem_size, forward_uop.mem_signed,
                                wb_ldst_forward_ld_addr(w),
                                storegen.data, false.B, coreDataBytes)

      wb_slow_wakeups(w).valid    := forward_uop.dst_rtype === RT_FIX
      wb_slow_wakeups(w).bits.uop := forward_uop
      wb_slow_wakeups(w).bits.speculative_mask := 0.U
      wb_slow_wakeups(w).bits.rebusy := false.B
      wb_slow_wakeups(w).bits.bypassable := false.B

      iresp(w).valid := (forward_uop.dst_rtype === RT_FIX)
      fresp(w).valid := (forward_uop.dst_rtype === RT_FLT)
      iresp(w).bits.uop  := forward_uop
      fresp(w).bits.uop  := forward_uop
      iresp(w).bits.data := loadgen.data
      fresp(w).bits.data := loadgen.data

      ldq_succeeded      (f_idx) := true.B
      ldq_forward_std_val(f_idx) := true.B
      ldq_forward_stq_idx(f_idx) := wb_ldst_forward_stq_idx(w)

      ldq_debug_wb_data  (f_idx) := loadgen.data
    }

    // Forward loads to store-data
    if (enableStLdForwarding) {
      when (iresp(w).valid &&
            iresp(w).bits.uop.uses_ldq &&
            iresp(w).bits.uop.ldq_idx === RegNext(lcam_ldq_idx(w)) &&
            RegNext(mem_stld_forward_valid(w))) {
        assert(!stq_data(RegNext(mem_stld_forward_stq_idx(w))).valid)
        stq_data(RegNext(mem_stld_forward_stq_idx(w))).valid := true.B
        stq_data(RegNext(mem_stld_forward_stq_idx(w))).bits  := iresp(w).bits.data
      }
    }

    // Do wakeups
    wakeupArbs(w).io.in(0).valid := false.B
    wakeupArbs(w).io.in(0).bits  := DontCare
    slow_wakeups(w) := (if (enableFastLoadUse) wb_slow_wakeups(w) else RegNext(UpdateBrMask(
      io.core.brupdate, io.core.exception, wb_slow_wakeups(w))))
    when (slow_wakeups(w).valid) {
      when (spec_wakeups(w).valid) { // Do nothing, since the slow wakeup matches a earlier speculative wakeup
        assert(slow_wakeups(w).bits.uop.ldq_idx === spec_wakeups(w).bits.uop.ldq_idx)
      } .otherwise { // This wasn't speculatively woken up, so end the late slow wakeup
        wakeupArbs(w).io.in(0).valid := slow_wakeups(w).valid
        wakeupArbs(w).io.in(0).bits := slow_wakeups(w).bits
      }
    } .otherwise {
      when (spec_wakeups(w).valid) { // This sent a speculative wakeup, now we need to undo it
        wakeupArbs(w).io.in(0).valid := spec_wakeups(w).valid
        wakeupArbs(w).io.in(0).bits  := spec_wakeups(w).bits
        wakeupArbs(w).io.in(0).bits.rebusy := true.B
      }
    }
  }



  //-------------------------------------------------------------
  // Kill speculated entries on branch mispredict
  //-------------------------------------------------------------
  //-------------------------------------------------------------

  // Kill stores
  for (i <- 0 until numStqEntries)
  {

    when (stq_valid(i))
    {
      val uop = WireInit(stq_uop(i))
      stq_uop(i).br_mask := GetNewBrMask(io.core.brupdate, uop.br_mask)

      when (IsKilledByBranch(io.core.brupdate, false.B, uop))
      {
        stq_valid(i)       := false.B
        stq_addr (i).valid := false.B
        stq_data (i).valid := false.B
      }
    }

    assert (!(IsKilledByBranch(io.core.brupdate, false.B, stq_uop(i)) && stq_valid(i) && stq_committed(i)),
      "Branch is trying to clear a committed store.")
  }

  // Kill loads
  for (i <- 0 until numLdqEntries)
  {
    when (ldq_valid(i)) {
      val uop = WireInit(ldq_uop(i))
      ldq_uop(i).br_mask := GetNewBrMask(io.core.brupdate, uop.br_mask)
      when (IsKilledByBranch(io.core.brupdate, io.core.exception, uop))
      {
        ldq_valid(i)       := false.B
        ldq_addr (i).valid := false.B
      }
    }
  }

  //-------------------------------------------------------------
  when (io.core.brupdate.b2.mispredict && !io.core.exception)
  {
    stq_tail := io.core.brupdate.b2.uop.stq_idx
    ldq_tail := io.core.brupdate.b2.uop.ldq_idx
  }

  //-------------------------------------------------------------
  //-------------------------------------------------------------
  // dequeue old entries on commit
  //-------------------------------------------------------------
  //-------------------------------------------------------------

  var temp_stq_commit_head = stq_commit_head
  var temp_ldq_head        = ldq_head
  for (w <- 0 until coreWidth)
  {
    val commit_store = io.core.commit.valids(w) && io.core.commit.uops(w).uses_stq
    val commit_load  = io.core.commit.valids(w) && io.core.commit.uops(w).uses_ldq
    // val stq_e = WireInit(stq(temp_stq_commit_head))
    // val ldq_e = WireInit(ldq(temp_ldq_head))
    val l_uop = WireInit(ldq_uop(temp_ldq_head))
    val s_uop = WireInit(stq_uop(temp_stq_commit_head))
    when (commit_store)
    {
      stq_committed  (temp_stq_commit_head) := true.B
      stq_can_execute(temp_stq_commit_head) := true.B

    } .elsewhen (commit_load) {
      assert (ldq_valid(temp_ldq_head), "[lsu] trying to commit an un-allocated load entry.")
      assert ((ldq_executed(temp_ldq_head) || ldq_forward_std_val(temp_ldq_head)) && ldq_succeeded(temp_ldq_head),
        "[lsu] trying to commit an un-executed load entry.")

      ldq_valid(temp_ldq_head)                 := false.B
    }

    if (MEMTRACE_PRINTF) {
      when (commit_store || commit_load) {
        val uop    = Mux(commit_store, s_uop, l_uop)
        val addr   = Mux(commit_store, stq_addr(temp_stq_commit_head).bits    , ldq_addr(temp_ldq_head).bits)
        val stdata = Mux(commit_store, stq_data(temp_stq_commit_head).bits    , 0.U)
        val wbdata = Mux(commit_store, stq_debug_wb_data(temp_stq_commit_head), ldq_debug_wb_data(temp_ldq_head))
        printf("MT %x %x %x %x %x %x %x\n",
          io.core.tsc_reg, uop.uopc, uop.mem_cmd, uop.mem_size, addr, stdata, wbdata)
      }
    }

    temp_stq_commit_head = Mux(commit_store,
                               WrapInc(temp_stq_commit_head, numStqEntries),
                               temp_stq_commit_head)

    temp_ldq_head        = Mux(commit_load,
                               WrapInc(temp_ldq_head, numLdqEntries),
                               temp_ldq_head)
  }
  stq_commit_head := temp_stq_commit_head
  ldq_head        := temp_ldq_head

  // store has been committed AND successfully sent data to memory
  val stq_head_is_fence = stq_uop(stq_head).is_fence
  when (stq_valid(stq_head) && stq_committed(stq_head))
  {

    when (stq_head_is_fence && !io.dmem.ordered) {
      io.dmem.force_order := true.B
      store_needs_order   := true.B
    }
    clear_store := Mux(stq_head_is_fence, io.dmem.ordered, stq_succeeded(stq_head))
  }

  when (clear_store)
  {
    stq_valid(stq_head)           := false.B

    stq_head := WrapInc(stq_head, numStqEntries)
    when (stq_head_is_fence)
    {
      stq_execute_head := WrapInc(stq_execute_head, numStqEntries)
    }
  }


  // -----------------------
  // Hellacache interface
  // We need to time things like a HellaCache would
  io.hellacache.req.ready := false.B
  io.hellacache.s2_nack   := false.B
  io.hellacache.s2_xcpt   := (0.U).asTypeOf(new rocket.HellaCacheExceptions)
  io.hellacache.resp.valid := false.B
  when (hella_state === h_ready) {
    io.hellacache.req.ready := true.B
    when (io.hellacache.req.fire) {
      hella_req   := io.hellacache.req.bits
      hella_state := h_s1
    }
  } .elsewhen (hella_state === h_s1) {
    can_fire_hella_incoming(0) := true.B

    hella_data := io.hellacache.s1_data
    hella_xcpt := dtlb.io.resp(0)

    when (io.hellacache.s1_kill) {
      when (will_fire_hella_incoming(0) && dmem_req_fire(0)) {
        hella_state := h_dead
      } .otherwise {
        hella_state := h_ready
      }
    } .elsewhen (will_fire_hella_incoming(0) && dmem_req_fire(0)) {
      hella_state := h_s2
    } .otherwise {
      hella_state := h_s2_nack
    }
  } .elsewhen (hella_state === h_s2_nack) {
    io.hellacache.s2_nack := true.B
    hella_state := h_ready
  } .elsewhen (hella_state === h_s2) {
    io.hellacache.s2_xcpt := hella_xcpt
    when (io.hellacache.s2_kill || hella_xcpt.asUInt =/= 0.U) {
      hella_state := h_dead
    } .otherwise {
      hella_state := h_wait
    }
  } .elsewhen (hella_state === h_wait) {
    when (io.dmem.ll_resp.fire() && io.dmem.ll_resp.bits.is_hella) {
      hella_state := h_ready

      io.hellacache.resp.valid       := true.B
      io.hellacache.resp.bits.addr   := hella_req.addr
      io.hellacache.resp.bits.tag    := hella_req.tag
      io.hellacache.resp.bits.cmd    := hella_req.cmd
      io.hellacache.resp.bits.signed := hella_req.signed
      io.hellacache.resp.bits.size   := hella_req.size
      io.hellacache.resp.bits.data   := io.dmem.ll_resp.bits.data
    }
    for (w <- 0 until lsuWidth) {
      when ((io.dmem.resp(w).valid && io.dmem.resp(w).bits.is_hella) ||
            (io.dmem.store_ack(w).valid && io.dmem.store_ack(w).bits.is_hella)) {
        hella_state := h_ready

        io.hellacache.resp.valid       := true.B
        io.hellacache.resp.bits.addr   := hella_req.addr
        io.hellacache.resp.bits.tag    := hella_req.tag
        io.hellacache.resp.bits.cmd    := hella_req.cmd
        io.hellacache.resp.bits.signed := hella_req.signed
        io.hellacache.resp.bits.size   := hella_req.size
        io.hellacache.resp.bits.data   := io.dmem.resp(w).bits.data
      }
      when (io.dmem.nack(w).valid && io.dmem.nack(w).bits.is_hella) {
        hella_state := h_replay
      }
    }
  } .elsewhen (hella_state === h_replay) {
    can_fire_hella_wakeup(0) := true.B

    when (will_fire_hella_wakeup(0) && dmem_req_fire(0)) {
      hella_state := h_wait
    }
  } .elsewhen (hella_state === h_dead) {
    when (io.dmem.ll_resp.fire() && io.dmem.ll_resp.bits.is_hella) {
      hella_state := h_ready
    }
    for (w <- 0 until lsuWidth) {
      when (io.dmem.resp(w).valid && io.dmem.resp(w).bits.is_hella) {
        hella_state := h_ready
      }
    }
  }

  //-------------------------------------------------------------
  // Exception / Reset

  when (reset.asBool || io.core.exception)
  {
    ldq_head := 0.U
    ldq_tail := 0.U

    when (reset.asBool)
    {
      stq_head := 0.U
      stq_tail := 0.U
      stq_commit_head  := 0.U
      stq_execute_head := 0.U

      for (i <- 0 until numStqEntries)
      {
        stq_valid(i)           := false.B
      }
    }
      .otherwise // exception
    {
      stq_tail := stq_commit_head

      for (i <- 0 until numStqEntries)
      {
        when (!stq_committed(i) && !stq_succeeded(i))
        {
          stq_valid(i)          := false.B
        }
      }
    }

    for (i <- 0 until numLdqEntries)
    {
      ldq_valid(i)           := false.B
    }
  }



}

/**
 * Object to take an address and generate an 8-bit mask of which bytes within a
 * double-word.
 */
object GenByteMask
{
   def apply(addr: UInt, size: UInt): UInt =
   {
      val mask = Wire(UInt(8.W))
      mask := MuxCase(255.U(8.W), Array(
                   (size === 0.U) -> (1.U(8.W) << addr(2,0)),
                   (size === 1.U) -> (3.U(8.W) << (addr(2,1) << 1.U)),
                   (size === 2.U) -> Mux(addr(2), 240.U(8.W), 15.U(8.W)),
                   (size === 3.U) -> 255.U(8.W)))
      mask
   }
}


object ForwardingAgeLogic
{
  def apply(n: Int, matches: UInt, youngest: UInt): (UInt, Bool) = {
    val module = Module(new ForwardingAgeLogic(n))
    module.io.matches := matches
    module.io.youngest := youngest
    (module.io.found_idx, module.io.found)
  }
}

class ForwardingAgeLogic(n: Int) extends Module()
{
  val io = IO(new Bundle
    {
      val matches    = Input(UInt(n.W)) // bit vector of addresses that match
                                        // between the load and the SAQ
      val youngest = Input(UInt(log2Ceil(n).W)) // needed to get "age"

      val found  = Output(Bool())
      val found_idx  = Output(UInt(log2Ceil(n).W))
    })

  // generating mask that zeroes out anything younger than tail
  val age_mask = Wire(Vec(n, Bool()))
  for (i <- 0 until n)
  {
    age_mask(i) := true.B
    when (i.U >= io.youngest) // currently the tail points PAST last store, so use >=
    {
      age_mask(i) := false.B
    }
  }

  // Priority encoder with moving tail: double length
  val matches = Wire(UInt((2*n).W))
  matches := Cat(io.matches & age_mask.asUInt,
                 io.matches)

  val found_match = Reg(Bool())
  val found_idx = Reg(UInt(log2Ceil(n).W))
  found_match       := false.B
  found_idx         := 0.U

  io.found_idx := found_idx
  io.found := found_match

   // look for youngest, approach from the oldest side, let the last one found stick
   for (i <- 0 until (2*n))
   {
      when (matches(i))
      {
         found_match := true.B
         found_idx := (i % n).U
      }
   }
}<|MERGE_RESOLUTION|>--- conflicted
+++ resolved
@@ -760,7 +760,6 @@
     dtlb.io.req(w).bits.size        := exe_size(w)
     dtlb.io.req(w).bits.cmd         := exe_cmd(w)
     dtlb.io.req(w).bits.passthrough := exe_passthr(w)
-<<<<<<< HEAD
     dtlb.io.req(w).bits.prv         := io.ptw.status.prv
     dtlb.io.req(w).bits.v           := io.ptw.status.v
 
@@ -770,10 +769,6 @@
     bkptu(w).io.ea     := exe_tlb_vaddr(w)
     bkptu(w).io.mcontext := io.core.mcontext
     bkptu(w).io.scontext := io.core.scontext
-=======
-    dtlb.io.req(w).bits.v           := io.ptw.status.v
-    dtlb.io.req(w).bits.prv         := io.ptw.status.prv
->>>>>>> 6b7e26e6
   }
   dtlb.io.kill                      := exe_kill.reduce(_||_)
   dtlb.io.sfence                    := exe_sfence
@@ -993,7 +988,6 @@
 
     }
 
-<<<<<<< HEAD
   }
 
   //-------------------------------------------------------------
@@ -1008,27 +1002,6 @@
     }
   }
 
-=======
-    //-------------------------------------------------------------
-    // Write data into the STQ
-    if (w == 0)
-      io.core.fp_stdata.ready := !will_fire_std_incoming(w) && !will_fire_stad_incoming(w)
-    val fp_stdata_fire = io.core.fp_stdata.fire && (w == 0).B
-    when (will_fire_std_incoming(w) || will_fire_stad_incoming(w) || fp_stdata_fire)
-    {
-      val sidx = Mux(will_fire_std_incoming(w) || will_fire_stad_incoming(w),
-        stq_incoming_idx(w),
-        io.core.fp_stdata.bits.uop.stq_idx)
-      stq(sidx).bits.data.valid := true.B
-      stq(sidx).bits.data.bits  := Mux(will_fire_std_incoming(w) || will_fire_stad_incoming(w),
-        exe_req(w).bits.data,
-        io.core.fp_stdata.bits.data)
-      assert(!(stq(sidx).bits.data.valid),
-        "[lsu] Incoming store is overwriting a valid data entry")
-    }
-  }
-  val will_fire_stdf_incoming = io.core.fp_stdata.fire
->>>>>>> 6b7e26e6
   require (xLen >= fLen) // for correct SDQ size
 
 
