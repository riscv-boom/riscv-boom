//******************************************************************************
// Copyright (c) 2012 - 2018, The Regents of the University of California (Regents).
// All Rights Reserved. See LICENSE and LICENSE.SiFive for license details.
//------------------------------------------------------------------------------

//------------------------------------------------------------------------------
//------------------------------------------------------------------------------
// RISCV Out-of-Order Load/Store Unit
//------------------------------------------------------------------------------
//------------------------------------------------------------------------------
//
// Load/Store Unit is made up of the Load-Address Queue, the Store-Address
// Queue, and the Store-Data queue (LAQ, SAQ, and SDQ).
//
// Stores are sent to memory at (well, after) commit, loads are executed
// optimstically ASAP.  If a misspeculation was discovered, the pipeline is
// cleared. Loads put to sleep are retried.  If a LoadAddr and StoreAddr match,
// the Load can receive its data by forwarding data out of the Store-Data
// Queue.
//
// Currently, loads are sent to memory immediately, and in parallel do an
// associative search of the SAQ, on entering the LSU. If a hit on the SAQ
// search, the memory request is killed on the next cycle, and if the SDQ entry
// is valid, the store data is forwarded to the load (delayed to match the
// load-use delay to delay with the write-port structural hazard). If the store
// data is not present, or it's only a partial match (SB->LH), the load is put
// to sleep in the LAQ.
//
// Memory ordering violations are detected by stores at their addr-gen time by
// associatively searching the LAQ for newer loads that have been issued to
// memory.
//
// The store queue contains both speculated and committed stores.
//
// Only one port to memory... loads and stores have to fight for it, West Side
// Story style.
//
// TODO:
//    - Add predicting structure for ordering failures
//    - currently won't STD forward if DMEM is busy
//    - ability to turn off things if VM is disabled
//    - reconsider port count of the wakeup, retry stuff

package boom.lsu

import chisel3._
import chisel3.util._

import freechips.rocketchip.config.Parameters
import freechips.rocketchip.rocket
import freechips.rocketchip.tilelink._
import freechips.rocketchip.util.Str

import boom.common._
import boom.exu.{BrUpdateInfo, Exception, CommitSignals, MemGen, ExeUnitResp, Wakeup}
import boom.util._

class BoomDCacheReq(implicit p: Parameters) extends BoomBundle()(p)
  with HasBoomUOP
{
  val addr  = UInt(coreMaxAddrBits.W)
  val data  = Bits(coreDataBits.W)
  val is_hella = Bool() // Is this the hellacache req? If so this is not tracked in LDQ or STQ
}

class BoomDCacheResp(implicit p: Parameters) extends BoomBundle()(p)
  with HasBoomUOP
{
  val data = Bits(coreDataBits.W)
  val is_hella = Bool()
}

class LSUDMemIO(implicit p: Parameters, edge: TLEdgeOut) extends BoomBundle()(p)
{
  // In LSU's dmem stage, send the request
  val req         = new DecoupledIO(Vec(lsuWidth, Valid(new BoomDCacheReq)))
  // In LSU's LCAM search stage, kill if order fail (or forwarding possible)
  val s1_kill     = Output(Vec(lsuWidth, Bool()))
  // The s1 inflight request will likely get nacked next cycle
  val s1_nack_advisory = Input(Vec(lsuWidth, Bool()))
  // Get a request any cycle
  val resp        = Flipped(Vec(lsuWidth, new ValidIO(new BoomDCacheResp)))
  // The cache irrevocably accepted our store
  val store_ack   = Flipped(Vec(lsuWidth, new ValidIO(new BoomDCacheReq)))
  // In our response stage, if we get a nack, we need to reexecute
  val nack        = Flipped(Vec(lsuWidth, new ValidIO(new BoomDCacheReq)))

  val ll_resp     = Flipped(new DecoupledIO(new BoomDCacheResp))

  val brupdate       = Output(new BrUpdateInfo)
  val exception    = Output(Bool())
  val rob_pnr_idx  = Output(UInt(robAddrSz.W))
  val rob_head_idx = Output(UInt(robAddrSz.W))

  val release = Flipped(new DecoupledIO(new TLBundleC(edge.bundle)))

  // Clears prefetching MSHRs
  val force_order  = Output(Bool())
  val ordered     = Input(Bool())

  val perf = Input(new Bundle {
    val acquire = Bool()
    val release = Bool()
  })

}

class LSUCoreIO(implicit p: Parameters) extends BoomBundle()(p)
{

  val agen        = Flipped(Vec(lsuWidth, Valid(new MemGen)))
  val dgen        = Flipped(Vec(memWidth + 1, Valid(new MemGen)))

  val iwakeups    = Vec(lsuWidth, Valid(new Wakeup))

  val iresp       = Vec(lsuWidth, Valid(new ExeUnitResp(xLen)))
  val fresp       = Vec(lsuWidth, Valid(new ExeUnitResp(xLen)))

  val sfence      = Flipped(Valid(new rocket.SFenceReq))

  val dis_uops    = Flipped(Vec(coreWidth, Valid(new MicroOp)))
  val dis_ldq_idx = Output(Vec(coreWidth, UInt(ldqAddrSz.W)))
  val dis_stq_idx = Output(Vec(coreWidth, UInt(stqAddrSz.W)))

  val ldq_full    = Output(Vec(coreWidth, Bool()))
  val stq_full    = Output(Vec(coreWidth, Bool()))

  val commit      = Input(new CommitSignals)
  val commit_load_at_rob_head = Input(Bool())

  // Stores clear busy bit when stdata is received
  // memWidth for incoming addr/datagen, +1 for fp dgen, +1 for clr_head pointer
  val clr_bsy         = Output(Vec(coreWidth, Valid(UInt(robAddrSz.W))))

  // Speculatively safe load (barring memory ordering failure)
  val clr_unsafe      = Output(Vec(lsuWidth, Valid(UInt(robAddrSz.W))))

  // Tell the DCache to clear prefetches/speculating misses
  val fence_dmem   = Input(Bool())


  val brupdate     = Input(new BrUpdateInfo)
  val rob_pnr_idx  = Input(UInt(robAddrSz.W))
  val rob_head_idx = Input(UInt(robAddrSz.W))
  val exception    = Input(Bool())

  val fencei_rdy  = Output(Bool())

  val lxcpt       = Output(Valid(new Exception))

  val tsc_reg     = Input(UInt())

  val status = Input(new rocket.MStatus)
  val bp     = Input(Vec(nBreakpoints, new rocket.BP))
  val mcontext = Input(UInt())
  val scontext = Input(UInt())

  val perf        = Output(new Bundle {
    val acquire = Bool()
    val release = Bool()
    val tlbMiss = Bool()
  })
}

class LSUIO(implicit p: Parameters, edge: TLEdgeOut) extends BoomBundle()(p)
{
  val ptw   = new rocket.TLBPTWIO
  val core  = new LSUCoreIO
  val dmem  = new LSUDMemIO

  val hellacache = Flipped(new freechips.rocketchip.rocket.HellaCacheIO)
}

class LDQEntry(implicit p: Parameters) extends BoomBundle()(p)
    with HasBoomUOP
{
  val addr                = Valid(UInt(coreMaxAddrBits.W))
  val addr_is_virtual     = Bool() // Virtual address, we got a TLB miss
  val addr_is_uncacheable = Bool() // Uncacheable, wait until head of ROB to execute

  val executed            = Bool() // load sent to memory, reset by NACKs
  val succeeded           = Bool()
  val order_fail          = Bool()
  val observed            = Bool()

  val st_dep_mask         = UInt(numStqEntries.W) // list of stores older than us

  val ld_byte_mask        = UInt(8.W)

  val forward_std_val     = Bool()
  val forward_stq_idx     = UInt(stqAddrSz.W) // Which store did we get the store-load forward from?

  val debug_wb_data       = UInt(xLen.W)
}

class STQEntry(implicit p: Parameters) extends BoomBundle()(p)
   with HasBoomUOP
{
  val addr                = Valid(UInt(coreMaxAddrBits.W))
  val addr_is_virtual     = Bool() // Virtual address, we got a TLB miss
  val data                = Valid(UInt(xLen.W))

  val committed           = Bool() // committed by ROB
  val succeeded           = Bool() // D$ has ack'd this, we don't need to maintain this anymore
  val can_execute         = Bool()
  val cleared             = Bool() // we've cleared this entry in the ROB

  val debug_wb_data       = UInt(xLen.W)
}

class LSU(implicit p: Parameters, edge: TLEdgeOut) extends BoomModule()(p)
  with rocket.HasL1HellaCacheParameters
{
  val io = IO(new LSUIO)


  //val ldq                 = Reg(Vec(numLdqEntries, Valid(new LDQEntry)))
  val ldq_valid               = Reg(Vec(numLdqEntries, Bool()))
  val ldq_uop                 = Reg(Vec(numLdqEntries, new MicroOp))
  val ldq_addr                = Reg(Vec(numLdqEntries, Valid(UInt(coreMaxAddrBits.W))))
  val ldq_addr_is_virtual     = Reg(Vec(numLdqEntries, Bool()))
  val ldq_addr_is_uncacheable = Reg(Vec(numLdqEntries, Bool()))
  val ldq_executed            = Reg(Vec(numLdqEntries, Bool()))
  val ldq_succeeded           = Reg(Vec(numLdqEntries, Bool()))
  val ldq_order_fail          = Reg(Vec(numLdqEntries, Bool()))
  val ldq_observed            = Reg(Vec(numLdqEntries, Bool()))
  val ldq_st_dep_mask         = Reg(Vec(numLdqEntries, UInt(numStqEntries.W)))
  val ldq_ld_byte_mask        = Reg(Vec(numLdqEntries, UInt(8.W)))
  val ldq_forward_std_val     = Reg(Vec(numLdqEntries, Bool()))
  val ldq_forward_stq_idx     = Reg(Vec(numLdqEntries, UInt(stqAddrSz.W)))
  val ldq_debug_wb_data       = Reg(Vec(numLdqEntries, UInt(xLen.W)))
  def ldq_read(idx: UInt): Valid[LDQEntry] = {
    val e = Wire(Valid(new LDQEntry))
    e.valid                    := ldq_valid              (idx)
    e.bits.uop                 := ldq_uop                (idx)
    e.bits.addr                := ldq_addr               (idx)
    e.bits.addr_is_virtual     := ldq_addr_is_virtual    (idx)
    e.bits.addr_is_uncacheable := ldq_addr_is_uncacheable(idx)
    e.bits.executed            := ldq_executed           (idx)
    e.bits.succeeded           := ldq_succeeded          (idx)
    e.bits.order_fail          := ldq_order_fail         (idx)
    e.bits.observed            := ldq_observed           (idx)
    e.bits.st_dep_mask         := ldq_st_dep_mask        (idx)
    e.bits.ld_byte_mask        := ldq_ld_byte_mask       (idx)
    e.bits.forward_std_val     := ldq_forward_std_val    (idx)
    e.bits.forward_stq_idx     := ldq_forward_stq_idx    (idx)
    e.bits.debug_wb_data       := ldq_debug_wb_data      (idx)
    e
  }
  //val stq = Reg(Vec(numStqEntries, Valid(new STQEntry)))
  val stq_valid           = Reg(Vec(numStqEntries, Bool()))
  val stq_uop             = Reg(Vec(numStqEntries, new MicroOp))
  val stq_addr            = Reg(Vec(numStqEntries, Valid(UInt(coreMaxAddrBits.W))))
  val stq_addr_is_virtual = Reg(Vec(numStqEntries, Bool()))
  val stq_data            = Reg(Vec(numStqEntries, Valid(UInt(xLen.W))))
  val stq_committed       = Reg(Vec(numStqEntries, Bool()))
  val stq_succeeded       = Reg(Vec(numStqEntries, Bool()))
  val stq_can_execute     = Reg(Vec(numStqEntries, Bool()))
  val stq_cleared         = Reg(Vec(numStqEntries, Bool()))
  val stq_debug_wb_data   = Reg(Vec(numStqEntries, UInt(xLen.W)))
  def stq_read(idx: UInt): Valid[STQEntry] = {
    val e = Wire(Valid(new STQEntry))
    e.valid                    := stq_valid              (idx)
    e.bits.uop                 := stq_uop                (idx)
    e.bits.addr                := stq_addr               (idx)
    e.bits.addr_is_virtual     := stq_addr_is_virtual    (idx)
    e.bits.data                := stq_data               (idx)
    e.bits.committed           := stq_committed          (idx)
    e.bits.succeeded           := stq_succeeded          (idx)
    e.bits.can_execute         := stq_can_execute        (idx)
    e.bits.cleared             := stq_cleared            (idx)
    e.bits.debug_wb_data       := stq_debug_wb_data      (idx)
    e
  }



  val ldq_head         = Reg(UInt(ldqAddrSz.W))
  val ldq_tail         = Reg(UInt(ldqAddrSz.W))
  val stq_head         = Reg(UInt(stqAddrSz.W)) // point to next store to clear from STQ (i.e., send to memory)
  val stq_tail         = Reg(UInt(stqAddrSz.W))
  val stq_commit_head  = Reg(UInt(stqAddrSz.W)) // point to next store to commit
  val stq_execute_head = Reg(UInt(stqAddrSz.W)) // point to next store to execute





  val h_ready :: h_s1 :: h_s2 :: h_s2_nack :: h_wait :: h_replay :: h_dead :: Nil = Enum(7)
  // s1 : do TLB, if success and not killed, fire request go to h_s2
  //      store s1_data to register
  //      if tlb miss, go to s2_nack
  //      if don't get TLB, go to s2_nack
  //      store tlb xcpt
  // s2 : If kill, go to dead
  //      If tlb xcpt, send tlb xcpt, go to dead
  // s2_nack : send nack, go to dead
  // wait : wait for response, if nack, go to replay
  // replay : refire request, use already translated address
  // dead : wait for response, ignore it
  val hella_state           = RegInit(h_ready)
  val hella_req             = Reg(new rocket.HellaCacheReq)
  val hella_data            = Reg(new rocket.HellaCacheWriteData)
  val hella_paddr           = Reg(UInt(paddrBits.W))
  val hella_xcpt            = Reg(new rocket.HellaCacheExceptions)


  val dtlb = Module(new NBDTLB(
    instruction = false, lgMaxSize = log2Ceil(coreDataBytes), rocket.TLBConfig(dcacheParams.nTLBSets, dcacheParams.nTLBWays)))

  io.ptw <> dtlb.io.ptw
  io.core.perf.tlbMiss := io.ptw.req.fire
  io.core.perf.acquire := io.dmem.perf.acquire
  io.core.perf.release := io.dmem.perf.release



  val clear_store     = WireInit(false.B)


  def widthMap[T <: Data](f: Int => T) = VecInit((0 until lsuWidth).map(f))


  //-------------------------------------------------------------
  //-------------------------------------------------------------
  // Enqueue new entries
  //-------------------------------------------------------------
  //-------------------------------------------------------------

  // This is a newer store than existing loads, so clear the bit in all the store dependency masks
  for (i <- 0 until numLdqEntries)
  {
    when (clear_store)
    {
      ldq_st_dep_mask(i) := ldq_st_dep_mask(i) & ~(1.U << stq_head)
    }
  }

  // Decode stage
  var ld_enq_idx = ldq_tail
  var st_enq_idx = stq_tail

  val dis_ldq_oh = Reg(Vec(numLdqEntries, Bool()))
  val dis_stq_oh = Reg(Vec(numStqEntries, Bool()))
  dis_ldq_oh := 0.U(numLdqEntries.W).asBools
  dis_stq_oh := 0.U(numStqEntries.W).asBools
  val dis_uops   = Reg(Vec(coreWidth, Valid(new MicroOp)))

  val live_store_mask = stq_valid.asUInt | dis_stq_oh.asUInt
  var next_live_store_mask = Mux(clear_store, live_store_mask & ~(1.U << stq_head),
                                              live_store_mask)


  var ldq_tail_oh = UIntToOH(ldq_tail)(numLdqEntries-1,0)
  val ldq_valids  = ldq_valid.asUInt | dis_ldq_oh.asUInt
  var stq_tail_oh = UIntToOH(stq_tail)(numStqEntries-1,0)
  val stq_valids  = stq_valid.asUInt | dis_stq_oh.asUInt

  val stq_nonempty = stq_valid.reduce(_||_)

  for (w <- 0 until coreWidth)
  {

    val ldq_full = (ldq_tail_oh & ldq_valids).orR
    io.core.ldq_full(w)    := ldq_full
    io.core.dis_ldq_idx(w) := ld_enq_idx

    val stq_full = (stq_tail_oh & stq_valids).orR
    io.core.stq_full(w)    := stq_full
    io.core.dis_stq_idx(w) := st_enq_idx

    val dis_ld_val = io.core.dis_uops(w).valid && io.core.dis_uops(w).bits.uses_ldq && !io.core.dis_uops(w).bits.exception
    val dis_st_val = io.core.dis_uops(w).valid && io.core.dis_uops(w).bits.uses_stq && !io.core.dis_uops(w).bits.exception

    dis_uops(w).valid := dis_ld_val || dis_st_val
    dis_uops(w).bits  := io.core.dis_uops(w).bits

    when (dis_ld_val) {
      dis_ldq_oh(ld_enq_idx) := true.B
      ldq_st_dep_mask(ld_enq_idx) := next_live_store_mask
      assert (ld_enq_idx === io.core.dis_uops(w).bits.ldq_idx, "[lsu] mismatch enq load tag.")
      assert (!ldq_valid(ld_enq_idx), "[lsu] Enqueuing uop is overwriting ldq entries")
    }
    when (dis_st_val) {
      dis_stq_oh(st_enq_idx) := true.B
      assert (st_enq_idx === io.core.dis_uops(w).bits.stq_idx, "[lsu] mismatch enq store tag.")
      assert (!stq_valid(st_enq_idx), "[lsu] Enqueuing uop is overwriting stq entries")
    }
    when (dis_uops(w).valid && dis_uops(w).bits.uses_ldq) {
      val ldq_idx = dis_uops(w).bits.ldq_idx
      ldq_valid          (ldq_idx)       := !IsKilledByBranch(io.core.brupdate, io.core.exception, dis_uops(w).bits)

      ldq_uop            (ldq_idx)       := UpdateBrMask(io.core.brupdate, dis_uops(w).bits)
      ldq_addr           (ldq_idx).valid := false.B
      ldq_executed       (ldq_idx)       := false.B
      ldq_succeeded      (ldq_idx)       := false.B
      ldq_order_fail     (ldq_idx)       := false.B
      ldq_observed       (ldq_idx)       := false.B
      ldq_forward_std_val(ldq_idx)       := false.B
    }
    when (dis_uops(w).valid && dis_uops(w).bits.uses_stq) {
      val stq_idx = dis_uops(w).bits.stq_idx
      stq_valid          (stq_idx)        := !IsKilledByBranch(io.core.brupdate, io.core.exception, dis_uops(w).bits)
      stq_uop            (stq_idx)        := UpdateBrMask(io.core.brupdate, dis_uops(w).bits)
      stq_addr           (stq_idx).valid  := false.B
      stq_data           (stq_idx).valid  := false.B
      stq_committed      (stq_idx)        := false.B
      stq_can_execute    (stq_idx)        := false.B
      stq_succeeded      (stq_idx)        := false.B
      stq_cleared        (stq_idx)        := false.B
    }

    ld_enq_idx = Mux(dis_ld_val, WrapInc(ld_enq_idx, numLdqEntries),
                                 ld_enq_idx)

    next_live_store_mask = Mux(dis_st_val, next_live_store_mask | (1.U << st_enq_idx),
                                           next_live_store_mask)
    st_enq_idx = Mux(dis_st_val, WrapInc(st_enq_idx, numStqEntries),
                                 st_enq_idx)

    assert(!(dis_ld_val && dis_st_val), "A UOP is trying to go into both the LDQ and the STQ")

    ldq_tail_oh = Mux((io.core.dis_uops(w).bits.uses_ldq && !io.core.dis_uops(w).bits.exception) || !enableCompactingLSUDuringDispatch.B,
      RotateL1(ldq_tail_oh), ldq_tail_oh)
    stq_tail_oh = Mux((io.core.dis_uops(w).bits.uses_stq && !io.core.dis_uops(w).bits.exception) || !enableCompactingLSUDuringDispatch.B,
      RotateL1(stq_tail_oh), stq_tail_oh)
  }

  ldq_tail := ld_enq_idx
  stq_tail := st_enq_idx

  // If we got a mispredict, the tail will be misaligned for 1 extra cycle
  assert (io.core.brupdate.b2.mispredict ||
          stq_valid(stq_execute_head) ||
          dis_stq_oh(stq_execute_head) ||
          stq_head === stq_execute_head ||
          stq_tail === stq_execute_head,
            "stq_execute_head got off track.")

  io.dmem.force_order   := io.core.fence_dmem
  io.core.fencei_rdy    := !stq_nonempty && io.dmem.ordered


  //-------------------------------------------------------------
  //-------------------------------------------------------------
  // Execute stage (access TLB, send requests to Memory)
  //-------------------------------------------------------------
  //-------------------------------------------------------------

  // We can only report 1 exception per cycle.
  // Just be sure to report the youngest one
  val mem_xcpt_valid  = Wire(Bool())
  val mem_xcpt_cause  = Wire(UInt())
  val mem_xcpt_uop    = Wire(new MicroOp)
  val mem_xcpt_vaddr  = Wire(UInt())


  //---------------------------------------
  // Can-fire logic and wakeup/retry select
  //
  // First we determine what operations are waiting to execute.
  // These are the "can_fire"/"will_fire" signals

  val will_fire_load_agen_exec  = Wire(Vec(lsuWidth, Bool()))
  val will_fire_load_agen         = Wire(Vec(lsuWidth, Bool()))
  val will_fire_store_agen        = Wire(Vec(lsuWidth, Bool()))
  val will_fire_sfence            = Wire(Vec(lsuWidth, Bool()))
  val will_fire_hella_incoming    = Wire(Vec(lsuWidth, Bool()))
  val will_fire_hella_wakeup      = Wire(Vec(lsuWidth, Bool()))
  val will_fire_release           = Wire(Vec(lsuWidth, Bool()))
  val will_fire_load_retry        = Wire(Vec(lsuWidth, Bool()))
  val will_fire_store_retry       = Wire(Vec(lsuWidth, Bool()))
  val will_fire_store_commit_fast = Wire(Vec(lsuWidth, Bool()))
  val will_fire_store_commit_slow = Wire(Vec(lsuWidth, Bool()))
  val will_fire_load_wakeup       = Wire(Vec(lsuWidth, Bool()))

  val agen = io.core.agen
  // -------------------------------
  // Assorted signals for scheduling

  // Don't wakeup a load if we just sent it last cycle or two cycles ago
  // The block_load_mask may be wrong, but the executing_load mask must be accurate
  val block_load_mask    = WireInit(VecInit((0 until numLdqEntries).map(x=>false.B)))
  val p1_block_load_mask = RegNext(block_load_mask)
  val p2_block_load_mask = RegNext(p1_block_load_mask)

  // Prioritize emptying the store queue when it is almost full
  val stq_tail_plus   = WrapAdd(stq_tail, (2*coreWidth).U, numStqEntries)
  val stq_almost_full = RegNext(IsOlder(stq_head, stq_tail_plus, stq_tail))

  // The store at the commit head needs the DCache to appear ordered
  // Delay firing load wakeups and retries now
  val store_needs_order = WireInit(false.B)

  val ldq_incoming_idx = widthMap(i => agen(i).bits.uop.ldq_idx)
  val ldq_incoming_e   = widthMap(i => WireInit(ldq_read(ldq_incoming_idx(i))))

  val stq_incoming_idx = widthMap(i => agen(i).bits.uop.stq_idx)
  val stq_incoming_e   = widthMap(i => WireInit(stq_read(stq_incoming_idx(i))))

  val ldq_wakeup_idx = RegNext(AgePriorityEncoder((0 until numLdqEntries).map(i=> {
    val block = block_load_mask(i) || p1_block_load_mask(i)
    ldq_addr(i).valid && !ldq_executed(i) && !ldq_succeeded(i) && !ldq_addr_is_virtual(i) && !block
  }), ldq_head))
  val ldq_wakeup_e   = WireInit(ldq_read(ldq_wakeup_idx))


  // Enqueue into the retry queue
  val ldq_enq_retry_idx = Reg(UInt(ldqAddrSz.W))
  ldq_enq_retry_idx := AgePriorityEncoder((0 until numLdqEntries).map(i => {
    ldq_addr(i).valid && ldq_addr_is_virtual(i) && (i.U =/= ldq_enq_retry_idx)
  }), ldq_head)
  val ldq_enq_retry_e = WireInit(ldq_read(ldq_enq_retry_idx))

  val stq_enq_retry_idx = Reg(UInt(stqAddrSz.W))
  stq_enq_retry_idx := AgePriorityEncoder((0 until numStqEntries).map(i => {
    stq_addr(i).valid && stq_addr_is_virtual(i) && (i.U =/= stq_enq_retry_idx)
  }), stq_commit_head)
  val stq_enq_retry_e   = WireInit(stq_read(stq_enq_retry_idx))

  val can_enq_load_retry    = (ldq_enq_retry_e.valid                            &&
                               ldq_enq_retry_e.bits.addr.valid                  &&
                               ldq_enq_retry_e.bits.addr_is_virtual)
  val can_enq_store_retry   = (stq_enq_retry_e.valid                            &&
                               stq_enq_retry_e.bits.addr.valid                  &&
                               stq_enq_retry_e.bits.addr_is_virtual)

  val retry_queue = Module(new BranchKillableQueue(new MemGen, 8))
  retry_queue.io.brupdate := io.core.brupdate
  retry_queue.io.flush    := io.core.exception

  retry_queue.io.enq.valid     := can_enq_store_retry || can_enq_load_retry
  retry_queue.io.enq.bits      := DontCare
  retry_queue.io.enq.bits.data := Mux(can_enq_store_retry, stq_enq_retry_e.bits.addr.bits, ldq_enq_retry_e.bits.addr.bits)
  retry_queue.io.enq.bits.uop  := Mux(can_enq_store_retry, stq_enq_retry_e.bits.uop      , ldq_enq_retry_e.bits.uop)
  retry_queue.io.enq.bits.uop.uses_ldq := can_enq_load_retry && !can_enq_store_retry
  retry_queue.io.enq.bits.uop.ldq_idx  := ldq_enq_retry_idx
  retry_queue.io.enq.bits.uop.uses_stq := can_enq_store_retry
  retry_queue.io.enq.bits.uop.stq_idx  := stq_enq_retry_idx

  when (can_enq_store_retry && retry_queue.io.enq.fire()) {
    stq_addr(stq_enq_retry_idx).valid := false.B
  } .elsewhen (can_enq_load_retry && retry_queue.io.enq.fire()) {
    ldq_addr(ldq_enq_retry_idx).valid := false.B
  }

  val ldq_retry_idx = retry_queue.io.deq.bits.uop.ldq_idx
  val stq_retry_idx = retry_queue.io.deq.bits.uop.stq_idx
  retry_queue.io.deq.ready := will_fire_load_retry.reduce(_||_) || will_fire_store_retry.reduce(_||_)

  val stq_execute_queue_flush = WireInit(false.B)
  val stq_execute_queue = withReset(reset.asBool || stq_execute_queue_flush) {
    Module(new Queue(new STQEntry, 4))
  }
  val stq_commit_e = stq_execute_queue.io.deq
  val stq_enq_e = WireInit(stq_read(stq_execute_head))

  stq_execute_queue.io.enq.bits := stq_enq_e.bits
  stq_execute_queue.io.enq.bits.uop.stq_idx := stq_execute_head
  stq_execute_queue.io.deq.ready := will_fire_store_commit_fast.reduce(_||_) || will_fire_store_commit_slow.reduce(_||_)

  val can_enq_store_execute = (
    stq_enq_e.valid &&
    stq_enq_e.bits.addr.valid &&
    stq_enq_e.bits.data.valid &&
   !stq_enq_e.bits.addr_is_virtual &&
   !stq_enq_e.bits.uop.exception &&
   !stq_enq_e.bits.uop.is_fence &&
   (stq_enq_e.bits.committed || stq_enq_e.bits.uop.is_amo)
  )
  stq_execute_queue.io.enq.valid := can_enq_store_execute

  when (can_enq_store_execute && stq_execute_queue.io.enq.fire()) {
    stq_execute_head := WrapInc(stq_execute_head, numStqEntries)
  }

  // -----------------------
  // Determine what can fire

  // Can we fire a incoming load
  val can_fire_load_agen_exec = widthMap(w => agen(w).valid && agen(w).bits.uop.uses_ldq)
  val can_fire_load_agen      = can_fire_load_agen_exec

  // Can we fire an incoming store addrgen + store datagen
  val can_fire_store_agen     = widthMap(w => agen(w).valid && agen(w).bits.uop.uses_stq)


  // Can we fire an incoming sfence
  val can_fire_sfence        = widthMap(w => io.core.sfence.valid)

  // Can we fire a request from dcache to release a line
  // This needs to go through LDQ search to mark loads as dangerous
  val can_fire_release       = widthMap(w => (w == lsuWidth-1).B && io.dmem.release.valid)
  io.dmem.release.ready     := will_fire_release.reduce(_||_)

  // Can we retry a load that missed in the TLB
  val can_fire_load_retry    = widthMap(w =>
                               ( retry_queue.io.deq.valid                     &&
                                 retry_queue.io.deq.bits.uop.uses_ldq         &&
                                !RegNext(store_needs_order)                   &&
                                (w == lsuWidth-1).B))

  // Can we retry a store addrgen that missed in the TLB
  val can_fire_store_retry   = widthMap(w =>
                               ( retry_queue.io.deq.valid                     &&
                                 retry_queue.io.deq.bits.uop.uses_stq         &&
                                 (w == lsuWidth-1).B))

  // Can we commit a store
  val can_fire_store_commit_slow  = widthMap(w =>
                                    ( stq_commit_e.valid                           &&
                                     !mem_xcpt_valid                               &&
                                      (w == 0).B))

  val can_fire_store_commit_fast = widthMap(w => can_fire_store_commit_slow(w) && stq_almost_full)

  // Can we wakeup a load that was nack'd
  val block_load_wakeup = WireInit(false.B)
  val can_fire_load_wakeup = widthMap(w =>
                             ( ldq_wakeup_e.valid                                      &&
                               ldq_wakeup_e.bits.addr.valid                            &&
                              !ldq_wakeup_e.bits.succeeded                             &&
                              !ldq_wakeup_e.bits.addr_is_virtual                       &&
                              !ldq_wakeup_e.bits.executed                              &&
                              !ldq_wakeup_e.bits.order_fail                            &&
                              !p1_block_load_mask(ldq_wakeup_idx)                      &&
                              !p2_block_load_mask(ldq_wakeup_idx)                      &&
                              !RegNext(store_needs_order)                              &&
                              !block_load_wakeup                                       &&
                              (w == lsuWidth-1).B                                      &&
                              (!ldq_wakeup_e.bits.addr_is_uncacheable || (io.core.commit_load_at_rob_head &&
                                                                          ldq_head === ldq_wakeup_idx &&
                                                                          ldq_wakeup_e.bits.st_dep_mask.asUInt === 0.U))))

  // Can we fire an incoming hellacache request
  val can_fire_hella_incoming  = WireInit(widthMap(w => false.B)) // This is assigned to in the hellashim ocntroller

  // Can we fire a hellacache request that the dcache nack'd
  val can_fire_hella_wakeup    = WireInit(widthMap(w => false.B)) // This is assigned to in the hellashim controller

  //---------------------------------------------------------
  // Controller logic. Arbitrate which request actually fires

  val exe_tlb_valid = Wire(Vec(lsuWidth, Bool()))
  for (w <- 0 until lsuWidth) {
    var tlb_avail  = true.B
    var dc_avail   = true.B
    var lcam_avail = true.B

    def lsu_sched(can_fire: Bool, uses_tlb:Boolean, uses_dc:Boolean, uses_lcam: Boolean): Bool = {
      val will_fire = can_fire && !(uses_tlb.B && !tlb_avail) &&
                                  !(uses_lcam.B && !lcam_avail) &&
                                  !(uses_dc.B && !dc_avail)
      tlb_avail  = tlb_avail  && !(will_fire && uses_tlb.B)
      lcam_avail = lcam_avail && !(will_fire && uses_lcam.B)
      dc_avail   = dc_avail   && !(will_fire && uses_dc.B)
      dontTouch(will_fire) // dontTouch these so we can inspect the will_fire signals
      will_fire
    }

    // The order of these statements is the priority
    // Some restrictions
    //  - Incoming ops must get precedence, can't backpresure memaddrgen
    //  - Incoming hellacache ops must get precedence over retrying ops (PTW must get precedence over retrying translation)
    // Notes on performance
    //  - Prioritize releases, this speeds up cache line writebacks and refills
    //  - Store commits are lowest priority, since they don't "block" younger instructions unless stq fills up
    will_fire_sfence           (w) := lsu_sched(can_fire_sfence           (w) , true , false, false) // TLB ,    ,
    will_fire_store_commit_fast(w) := lsu_sched(can_fire_store_commit_fast(w) , false, true , false) //     , DC          If store queue is filling up, prioritize draining it
    will_fire_load_agen_exec   (w) := lsu_sched(can_fire_load_agen_exec   (w) , true , true , true ) // TLB , DC , LCAM   Normally fire loads as soon as translation completes
    will_fire_load_agen        (w) := lsu_sched(can_fire_load_agen        (w) , true , false, true ) // TLB ,    , LCAM   If we are draining stores, still translate the loads
    will_fire_store_agen       (w) := lsu_sched(can_fire_store_agen       (w) , true , false, true ) // TLB ,    , LCAM
    will_fire_release          (w) := lsu_sched(can_fire_release          (w) , false, false, true ) //            LCAM
    will_fire_hella_incoming   (w) := lsu_sched(can_fire_hella_incoming   (w) , true , true , false) // TLB , DC
    will_fire_hella_wakeup     (w) := lsu_sched(can_fire_hella_wakeup     (w) , false, true , false) //     , DC
    will_fire_store_retry      (w) := lsu_sched(can_fire_store_retry      (w) , true , false, true ) // TLB ,    , LCAM
    will_fire_load_retry       (w) := lsu_sched(can_fire_load_retry       (w) , true , true , true ) // TLB , DC , LCAM
    will_fire_load_wakeup      (w) := lsu_sched(can_fire_load_wakeup      (w) , false, true , true ) //     , DC , LCAM
    will_fire_store_commit_slow(w) := lsu_sched(can_fire_store_commit_slow(w) , false, true , false) //     , DC


    assert(!(agen(w).valid && !(will_fire_load_agen_exec(w) || will_fire_load_agen(w) || will_fire_store_agen(w))))

    when (will_fire_load_wakeup(w)) {
      block_load_mask(ldq_wakeup_idx)           := true.B
    } .elsewhen (will_fire_load_agen(w) || will_fire_load_agen_exec(w)) {
      block_load_mask(agen(w).bits.uop.ldq_idx) := true.B
    } .elsewhen (will_fire_load_retry(w)) {
      block_load_mask(ldq_retry_idx)            := true.B
    }
    exe_tlb_valid(w) := !tlb_avail
  }
  assert((lsuWidth == 1).B ||
    (!will_fire_hella_incoming.reduce(_&&_)    &&
     !will_fire_hella_wakeup.reduce(_&&_)      &&
     !will_fire_load_retry.reduce(_&&_)        &&
     !will_fire_store_retry.reduce(_&&_)       &&
     !will_fire_store_commit_fast.reduce(_&&_) &&
     !will_fire_store_commit_slow.reduce(_&&_) &&
     !will_fire_load_wakeup.reduce(_&&_)),
    "Some operations is proceeding down multiple pipes")

  require(lsuWidth <= 2)

  //--------------------------------------------
  // TLB Access

  assert(!(hella_state =/= h_ready && hella_req.cmd === rocket.M_SFENCE),
    "SFENCE through hella interface not supported")

  val exe_tlb_uop = widthMap(w =>
                    Mux(will_fire_load_agen_exec(w) ||
                        will_fire_load_agen     (w)  , ldq_incoming_e(w).bits.uop,
                    Mux(will_fire_store_agen    (w)  , stq_incoming_e(w).bits.uop,
                    Mux(will_fire_load_retry    (w) ||
                        will_fire_store_retry   (w)  , retry_queue.io.deq.bits.uop,
                    Mux(will_fire_hella_incoming(w)  , NullMicroOp,
                                                       NullMicroOp)))))

  val exe_tlb_vaddr = widthMap(w =>
                    Mux(will_fire_load_agen_exec(w) ||
                        will_fire_load_agen     (w) ||
                        will_fire_store_agen    (w)  , agen(w).bits.data,
                    Mux(will_fire_sfence        (w)  , io.core.sfence.bits.addr,
                    Mux(will_fire_load_retry    (w) ||
                        will_fire_store_retry   (w)  , retry_queue.io.deq.bits.data,
                    Mux(will_fire_hella_incoming(w)  , hella_req.addr,
                                                       0.U)))))

  val exe_sfence = io.core.sfence

  val exe_size   = widthMap(w =>
                   Mux(will_fire_load_agen_exec(w) ||
                       will_fire_load_agen     (w) ||
                       will_fire_store_agen    (w) ||
                       will_fire_load_retry    (w) ||
                       will_fire_store_retry   (w)  , exe_tlb_uop(w).mem_size,
                   Mux(will_fire_hella_incoming(w)  , hella_req.size,
                                                      0.U)))
  val exe_cmd    = widthMap(w =>
                   Mux(will_fire_load_agen_exec(w) ||
                       will_fire_load_agen     (w) ||
                       will_fire_store_agen    (w) ||
                       will_fire_load_retry    (w) ||
                       will_fire_store_retry   (w)  , exe_tlb_uop(w).mem_cmd,
                   Mux(will_fire_hella_incoming(w)  , hella_req.cmd,
                   Mux(will_fire_sfence        (w)  , rocket.M_SFENCE,
                                                      0.U))))

  val exe_passthr= widthMap(w =>
                   Mux(will_fire_hella_incoming(w)  , hella_req.phys,
                                                      false.B))
  val exe_kill   = widthMap(w =>
                   Mux(will_fire_hella_incoming(w)  , io.hellacache.s1_kill,
                                                      false.B))
  val bkptu = Seq.fill(lsuWidth) { Module(new rocket.BreakpointUnit(nBreakpoints)) }
  for (w <- 0 until lsuWidth) {
    dtlb.io.req(w).valid            := exe_tlb_valid(w)
    dtlb.io.req(w).bits.vaddr       := exe_tlb_vaddr(w)
    dtlb.io.req(w).bits.size        := exe_size(w)
    dtlb.io.req(w).bits.cmd         := exe_cmd(w)
    dtlb.io.req(w).bits.passthrough := exe_passthr(w)
    dtlb.io.req(w).bits.prv         := io.ptw.status.prv
    dtlb.io.req(w).bits.v           := io.ptw.status.v

    bkptu(w).io.status := io.core.status
    bkptu(w).io.bp     := io.core.bp
    bkptu(w).io.pc     := DontCare
    bkptu(w).io.ea     := exe_tlb_vaddr(w)
    bkptu(w).io.mcontext := io.core.mcontext
    bkptu(w).io.scontext := io.core.scontext
  }
  dtlb.io.kill                      := exe_kill.reduce(_||_)
  dtlb.io.sfence                    := exe_sfence

  // exceptions
  val ma_ld  = widthMap(w => dtlb.io.resp(w).ma.ld && exe_tlb_uop(w).uses_ldq)
  val ma_st  = widthMap(w => dtlb.io.resp(w).ma.st && exe_tlb_uop(w).uses_stq && !exe_tlb_uop(w).is_fence)
  val pf_ld  = widthMap(w => dtlb.io.resp(w).pf.ld && exe_tlb_uop(w).uses_ldq)
  val pf_st  = widthMap(w => dtlb.io.resp(w).pf.st && exe_tlb_uop(w).uses_stq)
  val ae_ld  = widthMap(w => dtlb.io.resp(w).ae.ld && exe_tlb_uop(w).uses_ldq)
  val ae_st  = widthMap(w => dtlb.io.resp(w).ae.st && exe_tlb_uop(w).uses_stq)
  val dbg_bp = widthMap(w => bkptu(w).io.debug_st && ((exe_tlb_uop(w).uses_ldq && bkptu(w).io.debug_ld) ||
                                                      (exe_tlb_uop(w).uses_stq && bkptu(w).io.debug_st && !exe_tlb_uop(w).is_fence)))
  val bp     = widthMap(w => bkptu(w).io.debug_st && ((exe_tlb_uop(w).uses_ldq && bkptu(w).io.xcpt_ld) ||
                                                      (exe_tlb_uop(w).uses_stq && bkptu(w).io.xcpt_st && !exe_tlb_uop(w).is_fence)))


  // TODO check for xcpt_if and verify that never happens on non-speculative instructions.
  val mem_xcpt_valids = RegNext(widthMap(w =>
                     exe_tlb_valid(w) &&
                     (pf_ld(w) || pf_st(w) || ae_ld(w) || ae_st(w) || ma_ld(w) || ma_st(w) || dbg_bp(w) || bp(w)) &&
                     !IsKilledByBranch(io.core.brupdate, io.core.exception, exe_tlb_uop(w))))
  val mem_xcpt_uops   = RegNext(widthMap(w => UpdateBrMask(io.core.brupdate, exe_tlb_uop(w))))
  val mem_xcpt_causes = RegNext(widthMap(w =>
    Mux(dbg_bp(w), rocket.CSR.debugTriggerCause.U,
    Mux(bp    (w), rocket.Causes.breakpoint.U,
    Mux(ma_st (w), rocket.Causes.misaligned_store.U,
    Mux(ma_ld (w), rocket.Causes.misaligned_load.U,
    Mux(pf_st (w), rocket.Causes.store_page_fault.U,
    Mux(pf_ld (w), rocket.Causes.load_page_fault.U,
    Mux(ae_st (w), rocket.Causes.store_access.U,
    Mux(ae_ld (w), rocket.Causes.load_access.U, 0.U))))))))))

  val mem_xcpt_vaddrs = RegNext(exe_tlb_vaddr)

  for (w <- 0 until lsuWidth) {
    assert (!(dtlb.io.req(w).valid && exe_tlb_uop(w).is_fence), "Fence is pretending to talk to the TLB")
  }

  mem_xcpt_valid := mem_xcpt_valids.reduce(_||_)
  mem_xcpt_cause := mem_xcpt_causes(0)
  mem_xcpt_uop   := mem_xcpt_uops(0)
  mem_xcpt_vaddr := mem_xcpt_vaddrs(0)
  var xcpt_found = mem_xcpt_valids(0)
  var oldest_xcpt_rob_idx = mem_xcpt_uops(0).rob_idx
  for (w <- 1 until lsuWidth) {
    val is_older = WireInit(false.B)
    when (mem_xcpt_valids(w) &&
      (IsOlder(mem_xcpt_uops(w).rob_idx, oldest_xcpt_rob_idx, io.core.rob_head_idx) || !xcpt_found)) {
      is_older := true.B
      mem_xcpt_cause := mem_xcpt_causes(w)
      mem_xcpt_uop   := mem_xcpt_uops(w)
      mem_xcpt_vaddr := mem_xcpt_vaddrs(w)
    }
    xcpt_found = xcpt_found || mem_xcpt_valids(w)
    oldest_xcpt_rob_idx = Mux(is_older, mem_xcpt_uops(w).rob_idx, oldest_xcpt_rob_idx)
  }

  val exe_tlb_miss  = widthMap(w => dtlb.io.req(w).valid && (dtlb.io.resp(w).miss || !dtlb.io.req(w).ready))
  val exe_tlb_paddr = widthMap(w => Cat(dtlb.io.resp(w).paddr(paddrBits-1,corePgIdxBits),
                                        exe_tlb_vaddr(w)(corePgIdxBits-1,0)))
  val exe_tlb_uncacheable = widthMap(w => !(dtlb.io.resp(w).cacheable))

  for (w <- 0 until lsuWidth) {
    assert (exe_tlb_paddr(w) === dtlb.io.resp(w).paddr, "[lsu] paddrs should match.")

    when (mem_xcpt_valids(w))
    {
      assert(RegNext(will_fire_load_agen_exec(w) || will_fire_load_agen(w) || will_fire_store_agen(w) ||
        will_fire_load_retry(w) || will_fire_store_retry(w)))
      // Technically only faulting AMOs need this
      assert(mem_xcpt_uops(w).uses_ldq ^ mem_xcpt_uops(w).uses_stq)
      when (mem_xcpt_uops(w).uses_ldq)
      {
        ldq_uop(mem_xcpt_uops(w).ldq_idx).exception := true.B
      }
        .otherwise
      {
        stq_uop(mem_xcpt_uops(w).stq_idx).exception := true.B
      }
    }
  }

  val exe_agen_killed = widthMap(w => IsKilledByBranch(io.core.brupdate, io.core.exception, agen(w).bits.uop))


  //------------------------------
  // Issue Someting to Memory
  //
  // A memory op can come from many different places
  // The address either was freshly translated, or we are
  // reading a physical address from the LDQ,STQ, or the HellaCache adapter


  // defaults
  io.dmem.brupdate       := io.core.brupdate
  io.dmem.exception      := io.core.exception
  io.dmem.rob_head_idx   := io.core.rob_head_idx
  io.dmem.rob_pnr_idx    := io.core.rob_pnr_idx

  val dmem_req = Wire(Vec(lsuWidth, Valid(new BoomDCacheReq)))
  io.dmem.req.valid := dmem_req.map(_.valid).reduce(_||_)
  io.dmem.req.bits  := dmem_req
  val dmem_req_fire = widthMap(w => dmem_req(w).valid && io.dmem.req.fire)

  val s0_executing_loads = WireInit(VecInit((0 until numLdqEntries).map(x=>false.B)))
  val s0_kills = Wire(Vec(lsuWidth, Bool()))

  for (w <- 0 until lsuWidth) {
    dmem_req(w).valid := false.B
    dmem_req(w).bits.uop   := NullMicroOp
    dmem_req(w).bits.addr  := 0.U
    dmem_req(w).bits.data  := 0.U
    dmem_req(w).bits.is_hella := false.B

    s0_kills(w) := false.B
    io.dmem.s1_kill(w) := RegNext(s0_kills(w) && dmem_req_fire(w))

    when (will_fire_load_agen_exec(w)) {
      dmem_req(w).valid      := true.B
      dmem_req(w).bits.addr  := exe_tlb_paddr(w)
      dmem_req(w).bits.uop   := exe_tlb_uop(w)

      s0_kills(w)            := exe_tlb_miss(w) || exe_tlb_uncacheable(w) || ma_ld(w) || ae_ld(w) || pf_ld(w)
      s0_executing_loads(ldq_incoming_idx(w)) := dmem_req_fire(w) && !s0_kills(w)

      assert(!ldq_incoming_e(w).bits.executed)
    } .elsewhen (will_fire_load_retry(w)) {
      dmem_req(w).valid      := true.B
      dmem_req(w).bits.addr  := exe_tlb_paddr(w)
      dmem_req(w).bits.uop   := exe_tlb_uop(w)

      s0_kills(w) := exe_tlb_miss(w) || exe_tlb_uncacheable(w) || ma_ld(w) || ae_ld(w) || pf_ld(w)
      s0_executing_loads(ldq_retry_idx) := dmem_req_fire(w) && !s0_kills(w)
    } .elsewhen (will_fire_store_commit_slow(w) || will_fire_store_commit_fast(w)) {
      dmem_req(w).valid         := true.B
      dmem_req(w).bits.addr     := stq_commit_e.bits.addr.bits
      dmem_req(w).bits.data     := (new freechips.rocketchip.rocket.StoreGen(
                                    stq_commit_e.bits.uop.mem_size, 0.U,
                                    stq_commit_e.bits.data.bits,
                                    coreDataBytes)).data
      dmem_req(w).bits.uop      := stq_commit_e.bits.uop

      when (!dmem_req_fire(w)) {
        stq_execute_queue_flush := true.B
        stq_execute_head := stq_commit_e.bits.uop.stq_idx
      }

      stq_succeeded(stq_commit_e.bits.uop.stq_idx) := false.B
    } .elsewhen (will_fire_load_wakeup(w)) {
      dmem_req(w).valid      := true.B
      dmem_req(w).bits.addr  := ldq_wakeup_e.bits.addr.bits
      dmem_req(w).bits.uop   := ldq_wakeup_e.bits.uop

      s0_executing_loads(ldq_wakeup_idx) := dmem_req_fire(w)

      assert(!ldq_wakeup_e.bits.executed && !ldq_wakeup_e.bits.addr_is_virtual)
    } .elsewhen (will_fire_hella_incoming(w)) {
      assert(hella_state === h_s1)

      dmem_req(w).valid               := !io.hellacache.s1_kill && (!exe_tlb_miss(w) || hella_req.phys)
      dmem_req(w).bits.addr           := exe_tlb_paddr(w)
      dmem_req(w).bits.data           := (new freechips.rocketchip.rocket.StoreGen(
        hella_req.size, 0.U,
        io.hellacache.s1_data.data,
        coreDataBytes)).data
      dmem_req(w).bits.uop.mem_cmd    := hella_req.cmd
      dmem_req(w).bits.uop.mem_size   := hella_req.size
      dmem_req(w).bits.uop.mem_signed := hella_req.signed
      dmem_req(w).bits.is_hella       := true.B

      hella_paddr := exe_tlb_paddr(w)
    }
      .elsewhen (will_fire_hella_wakeup(w))
    {
      assert(hella_state === h_replay)
      dmem_req(w).valid               := true.B
      dmem_req(w).bits.addr           := hella_paddr
      dmem_req(w).bits.data           := (new freechips.rocketchip.rocket.StoreGen(
        hella_req.size, 0.U,
        hella_data.data,
        coreDataBytes)).data
      dmem_req(w).bits.uop.mem_cmd    := hella_req.cmd
      dmem_req(w).bits.uop.mem_size   := hella_req.size
      dmem_req(w).bits.uop.mem_signed := hella_req.signed
      dmem_req(w).bits.is_hella       := true.B
    }

    //-------------------------------------------------------------
    // Write Addr into the LAQ/SAQ
    when (will_fire_load_agen(w) || will_fire_load_agen_exec(w) || will_fire_load_retry(w))
    {
      val ldq_idx = Mux(will_fire_load_agen(w) || will_fire_load_agen_exec(w), ldq_incoming_idx(w), ldq_retry_idx)
      ldq_addr               (ldq_idx).valid  := !exe_agen_killed(w) || will_fire_load_retry(w)
      ldq_addr               (ldq_idx).bits   := Mux(exe_tlb_miss(w), exe_tlb_vaddr(w), exe_tlb_paddr(w))
      ldq_ld_byte_mask       (ldq_idx)        := GenByteMask(exe_tlb_vaddr(w), exe_tlb_uop(w).mem_size)
      ldq_uop                (ldq_idx).pdst   := exe_tlb_uop(w).pdst
      ldq_addr_is_virtual    (ldq_idx)        := exe_tlb_miss(w)
      ldq_addr_is_uncacheable(ldq_idx)        := exe_tlb_uncacheable(w) && !exe_tlb_miss(w)

      assert(!ldq_addr(ldq_idx).valid,
        "[lsu] Translating load is overwriting a valid address")
    }

    when (will_fire_store_agen(w) || will_fire_store_retry(w))
    {
      val stq_idx = Mux(will_fire_store_agen(w),
        stq_incoming_idx(w), stq_retry_idx)

      stq_addr           (stq_idx).valid := (!exe_agen_killed(w) || will_fire_store_retry(w)) && !pf_st(w) // Prevent AMOs from executing!
      stq_addr           (stq_idx).bits  := Mux(exe_tlb_miss(w), exe_tlb_vaddr(w), exe_tlb_paddr(w))
      stq_uop            (stq_idx).pdst  := exe_tlb_uop(w).pdst // Needed for AMOs
      stq_addr_is_virtual(stq_idx)       := exe_tlb_miss(w)

      assert(!stq_addr(stq_idx).valid,
        "[lsu] Translating store is overwriting a valid address")

    }

  }

  //-------------------------------------------------------------
  // Write data into the STQ
  for (dgen <- io.core.dgen) {
    when (dgen.valid) {
      val sidx = dgen.bits.uop.stq_idx
      //val stq_e = WireInit(stq(sidx))
      stq_data(sidx).valid := true.B
      stq_data(sidx).bits  := dgen.bits.data
      assert(!stq_data(sidx).valid || (stq_data(sidx).bits === dgen.bits.data))
    }
  }

  require (xLen >= fLen) // for correct SDQ size



  //-------------------------------------------------------------
  // Speculative wakeup if loadUseDelay == 4
  val wakeupArbs = Seq.fill(lsuWidth) { Module(new Arbiter(new Wakeup, 2)) }
  for (w <- 0 until lsuWidth) {
    wakeupArbs(w).io.out.ready := true.B
    wakeupArbs(w).io.in := DontCare
    io.core.iwakeups(w) := wakeupArbs(w).io.out

    if (enableFastLoadUse) {
      wakeupArbs(w).io.in(1).valid := (will_fire_load_agen_exec(w)                     &&
                                       dmem_req_fire(w)                                &&
                                      !agen(w).bits.uop.fp_val)
      wakeupArbs(w).io.in(1).bits.uop := agen(w).bits.uop
      wakeupArbs(w).io.in(1).bits.bypassable := true.B
      wakeupArbs(w).io.in(1).bits.speculative_mask := 0.U
      wakeupArbs(w).io.in(1).bits.rebusy := false.B
    }
  }


  //-------------------------------------------------------------
  //-------------------------------------------------------------
  // Cache Access Cycle (Mem)
  //-------------------------------------------------------------
  //-------------------------------------------------------------
  // Note the DCache may not have accepted our request

  val fired_load_agen_exec = widthMap(w => RegNext(will_fire_load_agen_exec(w) && !exe_agen_killed(w)))
  val fired_load_agen      = widthMap(w => RegNext(will_fire_load_agen     (w) && !exe_agen_killed(w)))
  val fired_store_agen     = widthMap(w => RegNext(will_fire_store_agen    (w) && !exe_agen_killed(w)))
  val fired_sfence         = RegNext(will_fire_sfence)
  val fired_release        = RegNext(will_fire_release)
  val fired_load_retry     = widthMap(w => RegNext(will_fire_load_retry   (w) && !IsKilledByBranch(io.core.brupdate, io.core.exception, retry_queue.io.deq.bits.uop)))
  val fired_store_retry    = widthMap(w => RegNext(will_fire_store_retry  (w) && !IsKilledByBranch(io.core.brupdate, io.core.exception, retry_queue.io.deq.bits.uop)))
  val fired_store_commit   = widthMap(w => RegNext(will_fire_store_commit_slow(w) || will_fire_store_commit_fast(w)))
  val fired_load_wakeup    = widthMap(w => RegNext(will_fire_load_wakeup  (w) && !IsKilledByBranch(io.core.brupdate, io.core.exception, ldq_wakeup_e.bits.uop)))
  val fired_hella_incoming = RegNext(will_fire_hella_incoming)
  val fired_hella_wakeup   = RegNext(will_fire_hella_wakeup)

  val mem_incoming_uop     = RegNext(widthMap(w => UpdateBrMask(io.core.brupdate, agen(w).bits.uop)))
  val mem_ldq_incoming_e   = RegNext(widthMap(w => UpdateBrMask(io.core.brupdate, io.core.exception, ldq_incoming_e(w))))
  val mem_stq_incoming_e   = RegNext(widthMap(w => UpdateBrMask(io.core.brupdate, io.core.exception, stq_incoming_e(w))))
  val mem_ldq_wakeup_e     = RegNext(UpdateBrMask(io.core.brupdate, io.core.exception, ldq_wakeup_e))
  val mem_ldq_retry_e      = RegNext(UpdateBrMask(io.core.brupdate, io.core.exception, ldq_read(ldq_retry_idx)))
  val mem_stq_retry_e      = RegNext(UpdateBrMask(io.core.brupdate, io.core.exception, stq_read(stq_retry_idx)))
  val mem_ldq_e            = widthMap(w =>
                             Mux(fired_load_agen     (w) ||
                                 fired_load_agen_exec(w), mem_ldq_incoming_e(w),
                             Mux(fired_load_retry    (w), mem_ldq_retry_e,
                             Mux(fired_load_wakeup   (w), mem_ldq_wakeup_e,
                                                          (0.U).asTypeOf(Valid(new LDQEntry))))))
  val mem_stq_e            = widthMap(w =>
                             Mux(fired_store_agen (w), mem_stq_incoming_e(w),
                             Mux(fired_store_retry(w), mem_stq_retry_e, (0.U).asTypeOf(Valid(new STQEntry)))))


  val mem_tlb_miss             = RegNext(exe_tlb_miss)
  val mem_tlb_uncacheable      = RegNext(exe_tlb_uncacheable)
  val mem_paddr                = RegNext(widthMap(w => dmem_req(w).bits.addr))

  // Task 1: Clr ROB busy bit

  val stq_clr_head_idx = RegNext(AgePriorityEncoder((0 until numStqEntries).map(i => {
    stq_valid(i) && !stq_cleared(i)
  }), stq_commit_head))

  var clr_idx = stq_clr_head_idx
  for (i <- 0 until coreWidth) {
    // Delay store clearing 1 extra cycle, as the store clear can't occur
    // too quickly before an order fail caused by this store propagates to ROB
    val clr_valid = Reg(Bool())
    clr_valid    := false.B
    val clr_uop   = Reg(new MicroOp)

    val clr_valid_1 = RegNext(clr_valid && !IsKilledByBranch(io.core.brupdate, io.core.exception, clr_uop))
    val clr_uop_1   = RegNext(UpdateBrMask(io.core.brupdate, clr_uop))


    //val stq_e   = WireInit(stq(clr_idx))
    val s_uop = WireInit(stq_uop(clr_idx))
    when ( stq_valid           (clr_idx)        &&
           stq_addr            (clr_idx).valid  &&
           stq_data            (clr_idx).valid  &&
          !stq_addr_is_virtual (clr_idx)        &&
          !s_uop.is_amo                         &&
          !stq_cleared         (clr_idx)        &&
          !IsKilledByBranch(io.core.brupdate, io.core.exception, s_uop)) {
      clr_valid := true.B
      clr_uop   := UpdateBrMask(io.core.brupdate, s_uop)

      stq_cleared(clr_idx) := true.B
    }

    io.core.clr_bsy(i).valid := clr_valid_1 && !IsKilledByBranch(io.core.brupdate, io.core.exception, clr_uop_1)
    io.core.clr_bsy(i).bits  := clr_uop_1.rob_idx

    clr_idx = WrapInc(clr_idx, numStqEntries)
  }





  // Task 2: Do LD-LD. ST-LD searches for ordering failures
  //         Do LD-ST search for forwarding opportunities
  // We have the opportunity to kill a request we sent last cycle. Use it wisely!

  // We translated a store last cycle
  val do_st_search = widthMap(w => (fired_store_agen(w) || fired_store_retry(w)) && !mem_tlb_miss(w))
  // We translated a load last cycle
  val do_ld_search = widthMap(w => ((fired_load_agen(w) || fired_load_agen_exec(w) || fired_load_retry(w)) && !mem_tlb_miss(w)) ||
                     fired_load_wakeup(w))
  // We are making a local line visible to other harts
  val do_release_search = widthMap(w => fired_release(w))

  // Store addrs don't go to memory yet, get it from the TLB response
  // Load wakeups don't go through TLB, get it through memory
  // Load incoming and load retries go through both

  val lcam_addr  = widthMap(w => Mux(fired_store_agen(w) || fired_store_retry(w) || fired_load_agen(w) || fired_load_agen_exec(w),
                                     RegNext(exe_tlb_paddr(w)),
                                     Mux(fired_release(w), RegNext(io.dmem.release.bits.address),
                                         mem_paddr(w))))
  val lcam_uop   = widthMap(w => Mux(do_st_search(w), mem_stq_e(w).bits.uop,
                                 Mux(do_ld_search(w), mem_ldq_e(w).bits.uop, NullMicroOp)))

  val lcam_mask  = widthMap(w => GenByteMask(lcam_addr(w), lcam_uop(w).mem_size))
  val lcam_st_dep_mask = widthMap(w => mem_ldq_e(w).bits.st_dep_mask)
  val lcam_is_release = widthMap(w => fired_release(w))
  val lcam_ldq_idx  = widthMap(w =>
                      Mux(fired_load_agen     (w) ||
                          fired_load_agen_exec(w)  , mem_incoming_uop(w).ldq_idx,
                      Mux(fired_load_wakeup  (w), RegNext(ldq_wakeup_idx),
                      Mux(fired_load_retry   (w), RegNext(ldq_retry_idx), 0.U))))
  val lcam_stq_idx  = widthMap(w =>
                      Mux(fired_store_agen (w), mem_incoming_uop(w).stq_idx,
                      Mux(fired_store_retry(w), RegNext(stq_retry_idx), 0.U)))
  val lcam_younger_load_mask = widthMap(w => IsYoungerMask(lcam_ldq_idx(w), ldq_head, numLdqEntries))


  val can_forward = widthMap(w => Mux(fired_load_agen(w) || fired_load_agen_exec(w) || fired_load_retry(w),
    !mem_tlb_uncacheable(w),
    !mem_ldq_wakeup_e.bits.addr_is_uncacheable
  ))

  val kill_forward = WireInit(widthMap(w => false.B))

  // Mask of stores which we conflict on address with
  val ldst_addr_matches    = Wire(Vec(lsuWidth, UInt(numStqEntries.W)))
  // Mask of stores which we can forward from
  val ldst_forward_matches = Wire(Vec(lsuWidth, UInt(numStqEntries.W)))
  // Mask of stores we can forward to
  val stld_prs2_matches    = Wire(Vec(lsuWidth, UInt(numStqEntries.W)))

  val s1_executing_loads = RegNext(s0_executing_loads)
  val s1_set_execute     = WireInit(s1_executing_loads)

  val wb_ldst_forward_matches  = RegNext(ldst_forward_matches)
  val wb_ldst_forward_valid    = Wire(Vec(lsuWidth, Bool()))
  val wb_ldst_forward_e        = widthMap(w => RegNext(UpdateBrMask(io.core.brupdate, ldq_read(lcam_ldq_idx(w)).bits)))
  val wb_ldst_forward_ldq_idx  = RegNext(lcam_ldq_idx)
  val wb_ldst_forward_ld_addr  = RegNext(lcam_addr)
  val wb_ldst_forward_stq_idx  = Wire(Vec(lsuWidth, UInt(stqAddrSz.W)))

  val failed_load = WireInit(false.B)

  for (i <- 0 until numLdqEntries) {
    // val l_bits  = ldq(i).bits
    val l_valid           = ldq_valid(i)
    val l_addr            = ldq_addr(i)
    val l_addr_is_virtual = ldq_addr_is_virtual(i)
    val l_executed        = ldq_executed(i)
    val l_succeeded       = ldq_succeeded(i)
    val l_observed        = ldq_observed(i)
    val l_mask            = ldq_ld_byte_mask(i)
    val l_st_dep_mask     = ldq_st_dep_mask(i)
    val l_uop             = WireInit(ldq_uop(i))
    val l_forward_std_val = ldq_forward_std_val(i)
    val l_forward_stq_idx = ldq_forward_stq_idx(i)

    val block_addr_matches = widthMap(w => lcam_addr(w) >> blockOffBits === l_addr.bits >> blockOffBits)
    val dword_addr_matches = widthMap(w => block_addr_matches(w) && lcam_addr(w)(blockOffBits-1,3) === l_addr.bits(blockOffBits-1,3))
    val mask_match   = widthMap(w => (l_mask & lcam_mask(w)) === l_mask)
    val mask_overlap = widthMap(w => (l_mask & lcam_mask(w)).orR)


    // Searcher is a store
    for (w <- 0 until lsuWidth) {

      when ( do_release_search(w)   &&
             l_valid                &&
             l_addr.valid           &&
            !l_addr_is_virtual      &&
             block_addr_matches(w)) {
        // This load has been observed, so if a younger load to the same address has not
        // executed yet, this load must be squashed
        ldq_observed(i) := true.B
      }
      when (       do_st_search(w)                      &&
                   l_valid                              &&
                   l_addr.valid                         &&
                   (l_executed || l_succeeded)          &&
                   !l_addr_is_virtual                   &&
                   l_st_dep_mask(lcam_stq_idx(w))       &&
                   dword_addr_matches(w)                &&
                   mask_overlap(w)) {

        val forwarded_is_older = IsOlder(l_forward_stq_idx, lcam_stq_idx(w), l_uop.stq_idx)
        // We are older than this load, which overlapped us.
        when (!l_forward_std_val || // If the load wasn't forwarded, it definitely failed
          ((l_forward_stq_idx =/= lcam_stq_idx(w)) && forwarded_is_older)) { // If the load forwarded from us, we might be ok
          ldq_order_fail(i) := true.B
          failed_load := true.B
        }
      }
      when (       do_ld_search(w)       &&
                   l_valid               &&
                   l_addr.valid          &&
                   !l_addr_is_virtual    &&
                   dword_addr_matches(w) &&
                   mask_overlap(w)) {

        val searcher_is_older = lcam_younger_load_mask(w)(i)
        assert(IsOlder(lcam_ldq_idx(w), i.U, ldq_head) === searcher_is_older)
        when (searcher_is_older) {
          when ((l_executed || l_succeeded) &&
                !s1_executing_loads(i) && // If the load is proceeding in parallel we don't need to kill it
                l_observed) {        // Its only a ordering failure if the cache line was observed between the younger load and us
            ldq_order_fail(i) := true.B
            failed_load := true.B
          }
        } .elsewhen (lcam_ldq_idx(w) =/= i.U) {
          // The load is older, and it wasn't executed
          // we need to kill ourselves, and prevent forwarding
          when (!(l_executed || l_succeeded)) {
            s1_set_execute(lcam_ldq_idx(w))    := false.B
            when (RegNext(dmem_req_fire(w) && !s0_kills(w)) && !fired_load_agen(w)) {
              io.dmem.s1_kill(w)               := true.B
            }
            kill_forward(w)                    := true.B
          }
        }
      }
    }
  }


  for (wi <- 0 until lsuWidth) {
    for (w <- 0 until lsuWidth) {
      // A younger load might find a older nacking load
      val nack_dword_addr_matches = (lcam_addr(w) >> 3) === (io.dmem.nack(wi).bits.addr >> 3)
      val nack_mask = GenByteMask(io.dmem.nack(wi).bits.addr, io.dmem.nack(wi).bits.uop.mem_size)
      val nack_mask_overlap = (nack_mask & lcam_mask(w)) =/= 0.U
      when (do_ld_search(w)                    &&
            io.dmem.nack(wi).valid             &&
            io.dmem.nack(wi).bits.uop.uses_ldq &&
            nack_dword_addr_matches            &&
            nack_mask_overlap                  &&
            IsOlder(io.dmem.nack(wi).bits.uop.ldq_idx, lcam_ldq_idx(w), ldq_head)) {
        s1_set_execute(lcam_ldq_idx(w)) := false.B
        when (RegNext(dmem_req_fire(w) && !s0_kills(w)) && !fired_load_agen(w)) {
          io.dmem.s1_kill(w) := true.B
        }
        kill_forward(w) := true.B
      }

      // A older load might find a younger forwarding load
      val forward_dword_addr_matches = (lcam_addr(w) >> 3 === wb_ldst_forward_ld_addr(wi) >> 3)
      val forward_mask = GenByteMask(wb_ldst_forward_ld_addr(wi), wb_ldst_forward_e(wi).uop.mem_size)
      val forward_mask_overlap = (forward_mask & lcam_mask(w)) =/= 0.U
      when (do_ld_search(w)                   &&
            wb_ldst_forward_valid(wi)         &&
            forward_dword_addr_matches        &&
            forward_mask_overlap              &&
            wb_ldst_forward_e(wi).observed    &&
            IsOlder(lcam_ldq_idx(w), wb_ldst_forward_ldq_idx(wi), ldq_head)) {
        ldq_order_fail(wb_ldst_forward_ldq_idx(wi)) := true.B
        failed_load := true.B
      }

      // A older store might find a younger load which is forwarding from the wrong place
      val forwarded_is_older = IsOlder(wb_ldst_forward_stq_idx(wi), lcam_stq_idx(w), wb_ldst_forward_e(wi).uop.stq_idx)
      when (do_st_search(w)                                    &&
            wb_ldst_forward_valid(wi)                          &&
            forward_dword_addr_matches                         &&
            forward_mask_overlap                               &&
            wb_ldst_forward_e(wi).st_dep_mask(lcam_stq_idx(w)) &&
            forwarded_is_older) {
        ldq_order_fail(wb_ldst_forward_ldq_idx(wi)) := true.B
        failed_load := true.B
      }
    }
  }

  val addr_matches    = Wire(Vec(lsuWidth, Vec(numStqEntries, Bool())))
  val forward_matches = Wire(Vec(lsuWidth, Vec(numStqEntries, Bool())))
  val prs2_matches    = Wire(Vec(lsuWidth, Vec(numStqEntries, Bool())))
  for (i <- 0 until numStqEntries) {
    //val s_e    = WireInit(stq(i))
    val s_addr            = stq_addr(i)
    val s_data            = stq_data(i)
    val s_addr_is_virtual = stq_addr_is_virtual(i)
    val s_uop             = WireInit(stq_uop(i))

    val write_mask = GenByteMask(s_addr.bits, s_uop.mem_size)
    for (w <- 0 until lsuWidth) {
      val dword_addr_matches = ( s_addr.valid      &&
                                !s_addr_is_virtual &&
                                (s_addr.bits(corePAddrBits-1,3) === lcam_addr(w)(corePAddrBits-1,3)))
      val mask_union = lcam_mask(w) & write_mask

      addr_matches(w)(i)    := (mask_union =/= 0.U) && dword_addr_matches
      forward_matches(w)(i) := addr_matches(w)(i) && s_data.valid && (mask_union === lcam_mask(w))

      prs2_matches(w)(i) := (s_uop.prs2 === lcam_uop(w).pdst &&
                             s_uop.lrs2_rtype === RT_FIX &&
                             enableLoadToStoreForwarding.B)
    }
  }
  val fast_stq_valids = stq_valid.asUInt
  for (w <- 0 until lsuWidth) {
    ldst_addr_matches(w)    := (addr_matches(w).asUInt & lcam_st_dep_mask(w)) & fast_stq_valids
    ldst_forward_matches(w) := (forward_matches(w).asUInt & lcam_st_dep_mask(w)) & fast_stq_valids
    stld_prs2_matches(w)    := (prs2_matches(w).asUInt & ~lcam_st_dep_mask(w)) & fast_stq_valids
  }

  val stq_amos = VecInit(stq_uop.map(u => u.is_fence || u.is_amo))
  for (w <- 0 until lsuWidth) {
    val has_older_amo = (stq_amos.asUInt & lcam_st_dep_mask(w)) =/= 0.U
    when (do_ld_search(w) && (has_older_amo || (ldst_addr_matches(w) =/= 0.U))) {
      when (RegNext(dmem_req_fire(w) && !s0_kills(w)) && !fired_load_agen(w)) {
        io.dmem.s1_kill(w)               := true.B
      }
      s1_set_execute(lcam_ldq_idx(w)) := false.B
      when (has_older_amo) {
        kill_forward(w) := true.B
      }
    }
  }

  // Set execute bit in LDQ
  for (i <- 0 until numLdqEntries) {
    when (s1_set_execute(i)) { ldq_executed(i) := true.B }
  }



  // Find the youngest store which the load is dependent on
  for (w <- 0 until lsuWidth) {
    val (youngest_matching, match_found) = ForwardingAgeLogic(numStqEntries, ldst_addr_matches(w), lcam_uop(w).stq_idx)
    val (youngest_forwarder, forwarder_found) = ForwardingAgeLogic(numStqEntries, ldst_forward_matches(w), lcam_uop(w).stq_idx)

    wb_ldst_forward_stq_idx(w) := youngest_forwarder
    // Forward if st-ld forwarding is possible from the writemask and loadmask
    wb_ldst_forward_valid(w)    := (youngest_matching === youngest_forwarder                       &&
                                    match_found                                                    &&
                                    forwarder_found                                                &&
                                    RegNext(can_forward(w) && !kill_forward(w) && do_ld_search(w)) &&
                                    !RegNext(IsKilledByBranch(io.core.brupdate, io.core.exception, lcam_uop(w))))

  }



  // Avoid deadlock with a 1-w LSU prioritizing load wakeups > store commits
  // On a 2W machine, load wakeups and store commits occupy separate pipelines,
  // so only add this logic for 1-w LSU
  if (lsuWidth == 1) {
    // Wakeups may repeatedly find a st->ld addr conflict and fail to forward,
    // repeated wakeups may block the store from ever committing
    // Disallow load wakeups 1 cycle after this happens to allow the stores to drain
    when (RegNext(ldst_addr_matches(0) =/= 0.U) && !wb_ldst_forward_valid(0)) {
      block_load_wakeup := true.B
    }

    // If stores remain blocked for 15 cycles, block load wakeups to get a store through
    val store_blocked_counter = Reg(UInt(4.W))
    when (will_fire_store_commit_fast(0) || will_fire_store_commit_slow(0) || !can_fire_store_commit_slow(0)) {
      store_blocked_counter := 0.U
<<<<<<< HEAD
    } .elsewhen (can_fire_store_commit_slow(0) && !(will_fire_store_commit_slow(0) || will_fire_store_commit_fast(0))) {
      store_blocked_counter := Mux(store_blocked_counter === 15.U, store_blocked_counter + 1.U, 15.U)
=======
    } .elsewhen (can_fire_store_commit(0) && !will_fire_store_commit(0)) {
      store_blocked_counter := Mux(store_blocked_counter === 15.U, 15.U, store_blocked_counter + 1.U)
>>>>>>> b27112d0
    }
    when (store_blocked_counter === 15.U) {
      block_load_wakeup := true.B
    }
  }


  // Forward this load to the youngest matching store
  val mem_stld_forward_stq_idx = widthMap(w => AgePriorityEncoder(stld_prs2_matches(w).asBools, lcam_uop(w).stq_idx))
  val mem_stld_forward_valid   = widthMap(w => do_ld_search(w) && stld_prs2_matches(w)(mem_stld_forward_stq_idx(w)))


  // Task 3: Clr unsafe bit in ROB for succesful t_ranslations
  //         Delay this a cycle to avoid going ahead of the exception broadcast
  //         The unsafe bit is cleared on the first translation, so no need to fire for load wakeups
  for (w <- 0 until lsuWidth) {
    io.core.clr_unsafe(w).valid := (
      RegNext(do_st_search(w)) ||
      (!io.dmem.nack(w).valid && RegNext(do_ld_search(w) && !fired_load_agen(w) && !io.dmem.s1_kill(w) && RegNext(dmem_req_fire(w))))
    ) && !RegNext(failed_load)
    io.core.clr_unsafe(w).bits  := RegNext(lcam_uop(w).rob_idx)
  }

  // detect which loads get marked as failures, but broadcast to the ROB the oldest failing load
  // TODO encapsulate this in an age-based  priority-encoder
  val l_idx = AgePriorityEncoder((0 until numLdqEntries).map { i => ldq_valid(i) && ldq_order_fail(i) }, ldq_head)

  // one exception port, but multiple causes!
  // - 1) the incoming store-address finds a faulting load (it is by definition younger)
  // - 2) the incoming load or store address is excepting. It must be older and thus takes precedent.
  val r_xcpt_valid = RegInit(false.B)
  val r_xcpt       = Reg(new Exception)

  val ld_xcpt_valid = (ldq_order_fail.asUInt & ldq_valid.asUInt) =/= 0.U
  val ld_xcpt_uop   = WireInit(ldq_uop(Mux(l_idx >= numLdqEntries.U, l_idx - numLdqEntries.U, l_idx)))

  val use_mem_xcpt = (mem_xcpt_valid && IsOlder(mem_xcpt_uop.rob_idx, ld_xcpt_uop.rob_idx, io.core.rob_head_idx)) || !ld_xcpt_valid

  val xcpt_uop = Mux(use_mem_xcpt, mem_xcpt_uop, ld_xcpt_uop)

  r_xcpt_valid := (ld_xcpt_valid || mem_xcpt_valid) && !IsKilledByBranch(io.core.brupdate, io.core.exception, xcpt_uop)
  r_xcpt.uop         := xcpt_uop
  r_xcpt.uop.br_mask := GetNewBrMask(io.core.brupdate, xcpt_uop)
  r_xcpt.cause       := Mux(use_mem_xcpt, mem_xcpt_cause, MINI_EXCEPTION_MEM_ORDERING)
  r_xcpt.badvaddr    := mem_xcpt_vaddr // TODO is there another register we can use instead?

  io.core.lxcpt.valid := r_xcpt_valid && !IsKilledByBranch(io.core.brupdate, io.core.exception, r_xcpt.uop)
  io.core.lxcpt.bits  := r_xcpt

  // Task 4: Speculatively wakeup loads 1 cycle before they come back
  // if loadUseDelay == 5
  for (w <- 0 until lsuWidth) {
    if (!enableFastLoadUse) {
      wakeupArbs(w).io.in(1).valid := (fired_load_agen_exec(w)      &&
                                       RegNext(dmem_req_fire(w))    &&
                                       !io.dmem.s1_nack_advisory(w) &&
                                       !mem_incoming_uop(w).fp_val)
      wakeupArbs(w).io.in(1).bits.uop := mem_incoming_uop(w)
      wakeupArbs(w).io.in(1).bits.bypassable := true.B
      wakeupArbs(w).io.in(1).bits.speculative_mask := 0.U
      wakeupArbs(w).io.in(1).bits.rebusy := false.B
    }
  }


  //-------------------------------------------------------------
  //-------------------------------------------------------------
  // Writeback Cycle (St->Ld Forwarding Path)
  //-------------------------------------------------------------
  //-------------------------------------------------------------

  // Handle Memory Responses and nacks
  //----------------------------------
  val iresp = Wire(Vec(lsuWidth, Valid(new ExeUnitResp(xLen))))
  val fresp = Wire(Vec(lsuWidth, Valid(new ExeUnitResp(xLen))))

  for (w <- 0 until lsuWidth) {
    iresp(w).valid := false.B
    iresp(w).bits  := DontCare
    fresp(w).valid := false.B
    fresp(w).bits  := DontCare
    io.core.iresp(w) := (if (enableFastLoadUse) iresp(w) else RegNext(
      UpdateBrMask(io.core.brupdate, io.core.exception, iresp(w))))
    io.core.fresp(w) := fresp(w)
  }

  // Initially assume the speculative load wakeup failed
  val wb_spec_wakeups = Wire(Vec(lsuWidth, Valid(new Wakeup)))
  val spec_wakeups = Wire(Vec(lsuWidth, Valid(new Wakeup)))

  val wb_slow_wakeups = Wire(Vec(lsuWidth, Valid(new Wakeup)))
  val slow_wakeups = Wire(Vec(lsuWidth, Valid(new Wakeup)))

  val dmem_resp_fired = WireInit(widthMap(w => false.B))
  for (w <- 0 until lsuWidth) {
    val w1 = Reg(Valid(new Wakeup))
    w1.valid := wakeupArbs(w).io.in(1).fire() && !IsKilledByBranch(io.core.brupdate, io.core.exception, wakeupArbs(w).io.in(1).bits)
    w1.bits  := UpdateBrMask(io.core.brupdate, wakeupArbs(w).io.in(1).bits)

    val w2 = Reg(Valid(new Wakeup))
    w2.valid := w1.valid && !IsKilledByBranch(io.core.brupdate, io.core.exception, w1.bits)
    w2.bits  := UpdateBrMask(io.core.brupdate, w1.bits)


    spec_wakeups(w).valid := w2.valid
    spec_wakeups(w).bits  := w2.bits

    wb_spec_wakeups(w) := (if (enableFastLoadUse) w2 else w1)

  }
  for (w <- 0 until lsuWidth) {
    wb_slow_wakeups(w).valid := false.B
    wb_slow_wakeups(w).bits  := DontCare

    // Handle nacks
    when (io.dmem.nack(w).valid) {
      when (io.dmem.nack(w).bits.is_hella) {
        assert(hella_state === h_wait || hella_state === h_dead)
      } .elsewhen (io.dmem.nack(w).bits.uop.uses_ldq) {
        assert(ldq_executed(io.dmem.nack(w).bits.uop.ldq_idx))
        ldq_executed(io.dmem.nack(w).bits.uop.ldq_idx) := false.B
      } .otherwise {
        assert(io.dmem.nack(w).bits.uop.uses_stq)
        when (IsOlder(io.dmem.nack(w).bits.uop.stq_idx, stq_execute_head, stq_head)) {
          stq_execute_queue_flush := true.B
          stq_execute_head := io.dmem.nack(w).bits.uop.stq_idx
        }
      }
    }
    // Handle the response
    val resp = Mux(!io.dmem.resp(w).valid && (w == lsuWidth-1).B,
      io.dmem.ll_resp.bits, io.dmem.resp(w).bits)
    if (w == lsuWidth-1) {
      io.dmem.ll_resp.ready := !io.dmem.resp(w).valid && !wb_spec_wakeups(w).valid
    }
    when (io.dmem.resp(w).valid || ((w == lsuWidth-1).B && io.dmem.ll_resp.fire())) {
      when (resp.uop.uses_ldq) {
        assert(!resp.is_hella)
        val ldq_idx = resp.uop.ldq_idx
        val uop = WireInit(ldq_uop(ldq_idx))
        val send_iresp = uop.dst_rtype === RT_FIX
        val send_fresp = uop.dst_rtype === RT_FLT

        iresp(w).bits.uop  := uop
        fresp(w).bits.uop  := uop
        iresp(w).valid     := send_iresp



        iresp(w).bits.data := resp.data
        fresp(w).valid     := send_fresp
        fresp(w).bits.data := resp.data

        assert(send_iresp ^ send_fresp)
        dmem_resp_fired(w) := true.B

        ldq_succeeded    (ldq_idx) := iresp(w).valid || fresp(w).valid
        ldq_debug_wb_data(ldq_idx) := resp.data

        wb_slow_wakeups(w).valid    := send_iresp
        wb_slow_wakeups(w).bits.uop := uop
        wb_slow_wakeups(w).bits.speculative_mask := 0.U
        wb_slow_wakeups(w).bits.rebusy := false.B
        wb_slow_wakeups(w).bits.bypassable := false.B
      }

      when (resp.uop.uses_stq)
      {
        val uop = stq_uop(resp.uop.stq_idx)
        assert(!resp.is_hella && resp.uop.is_amo)
        dmem_resp_fired(w) := true.B
        iresp(w).valid     := true.B
        iresp(w).bits.uop  := uop
        iresp(w).bits.data := resp.data

        wb_slow_wakeups(w).valid    := true.B
        wb_slow_wakeups(w).bits.uop := uop
        wb_slow_wakeups(w).bits.speculative_mask := 0.U
        wb_slow_wakeups(w).bits.rebusy := false.B
        wb_slow_wakeups(w).bits.bypassable := false.B

        stq_debug_wb_data(resp.uop.stq_idx) := resp.data
      }
    }
    // Handle store acks
    when (io.dmem.store_ack(w).valid) {
      stq_succeeded(io.dmem.store_ack(w).bits.uop.stq_idx) := true.B
    }


    when (dmem_resp_fired(w) && wb_ldst_forward_valid(w))
    {
      // Twiddle thumbs. Can't forward because dcache response takes precedence
    }
      .elsewhen (!dmem_resp_fired(w) && wb_ldst_forward_valid(w))
    {
      val f_idx       = wb_ldst_forward_ldq_idx(w)
      val forward_uop = wb_ldst_forward_e(w).uop
      //val stq_e       = WireInit(stq(wb_ldst_forward_stq_idx(w)))
      val s_idx       = wb_ldst_forward_stq_idx(w)
      val storegen = new freechips.rocketchip.rocket.StoreGen(
                                stq_uop(s_idx).mem_size, stq_addr(s_idx).bits,
                                stq_data(s_idx).bits, coreDataBytes)
      val loadgen  = new freechips.rocketchip.rocket.LoadGen(
                                forward_uop.mem_size, forward_uop.mem_signed,
                                wb_ldst_forward_ld_addr(w),
                                storegen.data, false.B, coreDataBytes)

      wb_slow_wakeups(w).valid    := forward_uop.dst_rtype === RT_FIX
      wb_slow_wakeups(w).bits.uop := forward_uop
      wb_slow_wakeups(w).bits.speculative_mask := 0.U
      wb_slow_wakeups(w).bits.rebusy := false.B
      wb_slow_wakeups(w).bits.bypassable := false.B

      iresp(w).valid := (forward_uop.dst_rtype === RT_FIX)
      fresp(w).valid := (forward_uop.dst_rtype === RT_FLT)
      iresp(w).bits.uop  := forward_uop
      fresp(w).bits.uop  := forward_uop
      iresp(w).bits.data := loadgen.data
      fresp(w).bits.data := loadgen.data

      ldq_succeeded      (f_idx) := true.B
      ldq_forward_std_val(f_idx) := true.B
      ldq_forward_stq_idx(f_idx) := wb_ldst_forward_stq_idx(w)

      ldq_debug_wb_data  (f_idx) := loadgen.data
    }

    // Forward loads to store-data
    if (enableStLdForwarding) {
      when (iresp(w).valid &&
            iresp(w).bits.uop.uses_ldq &&
            iresp(w).bits.uop.ldq_idx === RegNext(lcam_ldq_idx(w)) &&
            RegNext(mem_stld_forward_valid(w))) {
        assert(!stq_data(RegNext(mem_stld_forward_stq_idx(w))).valid)
        stq_data(RegNext(mem_stld_forward_stq_idx(w))).valid := true.B
        stq_data(RegNext(mem_stld_forward_stq_idx(w))).bits  := iresp(w).bits.data
      }
    }

    // Do wakeups
    wakeupArbs(w).io.in(0).valid := false.B
    wakeupArbs(w).io.in(0).bits  := DontCare
    slow_wakeups(w) := (if (enableFastLoadUse) wb_slow_wakeups(w) else RegNext(UpdateBrMask(
      io.core.brupdate, io.core.exception, wb_slow_wakeups(w))))
    when (slow_wakeups(w).valid) {
      when (spec_wakeups(w).valid) { // Do nothing, since the slow wakeup matches a earlier speculative wakeup
        assert(slow_wakeups(w).bits.uop.ldq_idx === spec_wakeups(w).bits.uop.ldq_idx)
      } .otherwise { // This wasn't speculatively woken up, so end the late slow wakeup
        wakeupArbs(w).io.in(0).valid := slow_wakeups(w).valid
        wakeupArbs(w).io.in(0).bits := slow_wakeups(w).bits
      }
    } .otherwise {
      when (spec_wakeups(w).valid) { // This sent a speculative wakeup, now we need to undo it
        wakeupArbs(w).io.in(0).valid := spec_wakeups(w).valid
        wakeupArbs(w).io.in(0).bits  := spec_wakeups(w).bits
        wakeupArbs(w).io.in(0).bits.rebusy := true.B
      }
    }
  }



  //-------------------------------------------------------------
  // Kill speculated entries on branch mispredict
  //-------------------------------------------------------------
  //-------------------------------------------------------------

  // Kill stores
  for (i <- 0 until numStqEntries)
  {

    when (stq_valid(i))
    {
      val uop = WireInit(stq_uop(i))
      stq_uop(i).br_mask := GetNewBrMask(io.core.brupdate, uop.br_mask)

      when (IsKilledByBranch(io.core.brupdate, false.B, uop))
      {
        stq_valid(i)       := false.B
        stq_addr (i).valid := false.B
        stq_data (i).valid := false.B
      }
    }

    assert (!(IsKilledByBranch(io.core.brupdate, false.B, stq_uop(i)) && stq_valid(i) && stq_committed(i)),
      "Branch is trying to clear a committed store.")
  }

  // Kill loads
  for (i <- 0 until numLdqEntries)
  {
    when (ldq_valid(i)) {
      val uop = WireInit(ldq_uop(i))
      ldq_uop(i).br_mask := GetNewBrMask(io.core.brupdate, uop.br_mask)
      when (IsKilledByBranch(io.core.brupdate, io.core.exception, uop))
      {
        ldq_valid(i)       := false.B
        ldq_addr (i).valid := false.B
      }
    }
  }

  //-------------------------------------------------------------
  when (io.core.brupdate.b2.mispredict && !io.core.exception)
  {
    stq_tail := io.core.brupdate.b2.uop.stq_idx
    ldq_tail := io.core.brupdate.b2.uop.ldq_idx
  }

  //-------------------------------------------------------------
  //-------------------------------------------------------------
  // dequeue old entries on commit
  //-------------------------------------------------------------
  //-------------------------------------------------------------

  var temp_stq_commit_head = stq_commit_head
  var temp_ldq_head        = ldq_head
  for (w <- 0 until coreWidth)
  {
    val commit_store = io.core.commit.valids(w) && io.core.commit.uops(w).uses_stq
    val commit_load  = io.core.commit.valids(w) && io.core.commit.uops(w).uses_ldq
    // val stq_e = WireInit(stq(temp_stq_commit_head))
    // val ldq_e = WireInit(ldq(temp_ldq_head))
    val l_uop = WireInit(ldq_uop(temp_ldq_head))
    val s_uop = WireInit(stq_uop(temp_stq_commit_head))
    when (commit_store)
    {
      stq_committed  (temp_stq_commit_head) := true.B
      stq_can_execute(temp_stq_commit_head) := true.B

    } .elsewhen (commit_load) {
      assert (ldq_valid(temp_ldq_head), "[lsu] trying to commit an un-allocated load entry.")
      assert ((ldq_executed(temp_ldq_head) || ldq_forward_std_val(temp_ldq_head)) && ldq_succeeded(temp_ldq_head),
        "[lsu] trying to commit an un-executed load entry.")

      ldq_valid(temp_ldq_head)                 := false.B
    }

    if (MEMTRACE_PRINTF) {
      when (commit_store || commit_load) {
        val uop    = Mux(commit_store, s_uop, l_uop)
        val addr   = Mux(commit_store, stq_addr(temp_stq_commit_head).bits    , ldq_addr(temp_ldq_head).bits)
        val stdata = Mux(commit_store, stq_data(temp_stq_commit_head).bits    , 0.U)
        val wbdata = Mux(commit_store, stq_debug_wb_data(temp_stq_commit_head), ldq_debug_wb_data(temp_ldq_head))
        printf("MT %x %x %x %x %x %x %x\n",
          io.core.tsc_reg, uop.uopc, uop.mem_cmd, uop.mem_size, addr, stdata, wbdata)
      }
    }

    temp_stq_commit_head = Mux(commit_store,
                               WrapInc(temp_stq_commit_head, numStqEntries),
                               temp_stq_commit_head)

    temp_ldq_head        = Mux(commit_load,
                               WrapInc(temp_ldq_head, numLdqEntries),
                               temp_ldq_head)
  }
  stq_commit_head := temp_stq_commit_head
  ldq_head        := temp_ldq_head

  // store has been committed AND successfully sent data to memory
  val stq_head_is_fence = stq_uop(stq_head).is_fence
  when (stq_valid(stq_head) && stq_committed(stq_head))
  {

    when (stq_head_is_fence && !io.dmem.ordered) {
      io.dmem.force_order := true.B
      store_needs_order   := true.B
    }
    clear_store := Mux(stq_head_is_fence, io.dmem.ordered, stq_succeeded(stq_head))
  }

  when (clear_store)
  {
    stq_valid(stq_head)           := false.B

    stq_head := WrapInc(stq_head, numStqEntries)
    when (stq_head_is_fence)
    {
      stq_execute_head := WrapInc(stq_execute_head, numStqEntries)
    }
  }


  // -----------------------
  // Hellacache interface
  // We need to time things like a HellaCache would
  io.hellacache.req.ready := false.B
  io.hellacache.s2_nack   := false.B
  io.hellacache.s2_xcpt   := (0.U).asTypeOf(new rocket.HellaCacheExceptions)
  io.hellacache.resp.valid := false.B
  when (hella_state === h_ready) {
    io.hellacache.req.ready := true.B
    when (io.hellacache.req.fire) {
      hella_req   := io.hellacache.req.bits
      hella_state := h_s1
    }
  } .elsewhen (hella_state === h_s1) {
    can_fire_hella_incoming(0) := true.B

    hella_data := io.hellacache.s1_data
    hella_xcpt := dtlb.io.resp(0)

    when (io.hellacache.s1_kill) {
      when (will_fire_hella_incoming(0) && dmem_req_fire(0)) {
        hella_state := h_dead
      } .otherwise {
        hella_state := h_ready
      }
    } .elsewhen (will_fire_hella_incoming(0) && dmem_req_fire(0)) {
      hella_state := h_s2
    } .otherwise {
      hella_state := h_s2_nack
    }
  } .elsewhen (hella_state === h_s2_nack) {
    io.hellacache.s2_nack := true.B
    hella_state := h_ready
  } .elsewhen (hella_state === h_s2) {
    io.hellacache.s2_xcpt := hella_xcpt
    when (io.hellacache.s2_kill || hella_xcpt.asUInt =/= 0.U) {
      hella_state := h_dead
    } .otherwise {
      hella_state := h_wait
    }
  } .elsewhen (hella_state === h_wait) {
    when (io.dmem.ll_resp.fire() && io.dmem.ll_resp.bits.is_hella) {
      hella_state := h_ready

      io.hellacache.resp.valid       := true.B
      io.hellacache.resp.bits.addr   := hella_req.addr
      io.hellacache.resp.bits.tag    := hella_req.tag
      io.hellacache.resp.bits.cmd    := hella_req.cmd
      io.hellacache.resp.bits.signed := hella_req.signed
      io.hellacache.resp.bits.size   := hella_req.size
      io.hellacache.resp.bits.data   := io.dmem.ll_resp.bits.data
    }
    for (w <- 0 until lsuWidth) {
      when ((io.dmem.resp(w).valid && io.dmem.resp(w).bits.is_hella) ||
            (io.dmem.store_ack(w).valid && io.dmem.store_ack(w).bits.is_hella)) {
        hella_state := h_ready

        io.hellacache.resp.valid       := true.B
        io.hellacache.resp.bits.addr   := hella_req.addr
        io.hellacache.resp.bits.tag    := hella_req.tag
        io.hellacache.resp.bits.cmd    := hella_req.cmd
        io.hellacache.resp.bits.signed := hella_req.signed
        io.hellacache.resp.bits.size   := hella_req.size
        io.hellacache.resp.bits.data   := io.dmem.resp(w).bits.data
      }
      when (io.dmem.nack(w).valid && io.dmem.nack(w).bits.is_hella) {
        hella_state := h_replay
      }
    }
  } .elsewhen (hella_state === h_replay) {
    can_fire_hella_wakeup(0) := true.B

    when (will_fire_hella_wakeup(0) && dmem_req_fire(0)) {
      hella_state := h_wait
    }
  } .elsewhen (hella_state === h_dead) {
    when (io.dmem.ll_resp.fire() && io.dmem.ll_resp.bits.is_hella) {
      hella_state := h_ready
    }
    for (w <- 0 until lsuWidth) {
      when (io.dmem.resp(w).valid && io.dmem.resp(w).bits.is_hella) {
        hella_state := h_ready
      }
    }
  }

  //-------------------------------------------------------------
  // Exception / Reset

  when (reset.asBool || io.core.exception)
  {
    ldq_head := 0.U
    ldq_tail := 0.U

    when (reset.asBool)
    {
      stq_head := 0.U
      stq_tail := 0.U
      stq_commit_head  := 0.U
      stq_execute_head := 0.U

      for (i <- 0 until numStqEntries)
      {
        stq_valid(i)           := false.B
      }
    }
      .otherwise // exception
    {
      stq_tail := stq_commit_head

      for (i <- 0 until numStqEntries)
      {
        when (!stq_committed(i) && !stq_succeeded(i))
        {
          stq_valid(i)          := false.B
        }
      }
    }

    for (i <- 0 until numLdqEntries)
    {
      ldq_valid(i)           := false.B
    }
  }



}

/**
 * Object to take an address and generate an 8-bit mask of which bytes within a
 * double-word.
 */
object GenByteMask
{
   def apply(addr: UInt, size: UInt): UInt =
   {
      val mask = Wire(UInt(8.W))
      mask := MuxCase(255.U(8.W), Array(
                   (size === 0.U) -> (1.U(8.W) << addr(2,0)),
                   (size === 1.U) -> (3.U(8.W) << (addr(2,1) << 1.U)),
                   (size === 2.U) -> Mux(addr(2), 240.U(8.W), 15.U(8.W)),
                   (size === 3.U) -> 255.U(8.W)))
      mask
   }
}


object ForwardingAgeLogic
{
  def apply(n: Int, matches: UInt, youngest: UInt): (UInt, Bool) = {
    val logic = Module(new ForwardingAgeLogic(n))
    logic.io.matches := matches
    logic.io.youngest := youngest
    (logic.io.found_idx, logic.io.found)
  }
}

class ForwardingAgeLogic(n: Int) extends Module()
{
  val io = IO(new Bundle
    {
      val matches    = Input(UInt(n.W)) // bit vector of addresses that match
                                        // between the load and the SAQ
      val youngest = Input(UInt(log2Ceil(n).W)) // needed to get "age"

      val found  = Output(Bool())
      val found_idx  = Output(UInt(log2Ceil(n).W))
    })

  // generating mask that zeroes out anything younger than tail
  val age_mask = Wire(Vec(n, Bool()))
  for (i <- 0 until n)
  {
    age_mask(i) := true.B
    when (i.U >= io.youngest) // currently the tail points PAST last store, so use >=
    {
      age_mask(i) := false.B
    }
  }

  // Priority encoder with moving tail: double length
  val matches = Wire(UInt((2*n).W))
  matches := Cat(io.matches & age_mask.asUInt,
                 io.matches)

  val found_match = Reg(Bool())
  val found_idx = Reg(UInt(log2Ceil(n).W))
  found_match       := false.B
  found_idx         := 0.U

  io.found_idx := found_idx
  io.found := found_match

   // look for youngest, approach from the oldest side, let the last one found stick
   for (i <- 0 until (2*n))
   {
      when (matches(i))
      {
         found_match := true.B
         found_idx := (i % n).U
      }
   }
}<|MERGE_RESOLUTION|>--- conflicted
+++ resolved
@@ -1385,13 +1385,8 @@
     val store_blocked_counter = Reg(UInt(4.W))
     when (will_fire_store_commit_fast(0) || will_fire_store_commit_slow(0) || !can_fire_store_commit_slow(0)) {
       store_blocked_counter := 0.U
-<<<<<<< HEAD
     } .elsewhen (can_fire_store_commit_slow(0) && !(will_fire_store_commit_slow(0) || will_fire_store_commit_fast(0))) {
-      store_blocked_counter := Mux(store_blocked_counter === 15.U, store_blocked_counter + 1.U, 15.U)
-=======
-    } .elsewhen (can_fire_store_commit(0) && !will_fire_store_commit(0)) {
       store_blocked_counter := Mux(store_blocked_counter === 15.U, 15.U, store_blocked_counter + 1.U)
->>>>>>> b27112d0
     }
     when (store_blocked_counter === 15.U) {
       block_load_wakeup := true.B
