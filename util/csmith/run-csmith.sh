# Script to run the csmith random test generator multiple times

TEST_NAME=test
SIM=$1
RUN_AMT=-1
P_INST=1
SEED=-1
WDEBUG_EXT=false
NDEBUG=false
PK=false

# Make output directory
OUTPUT_DIR=output
SRC_DIR=sources
mkdir -p output

usage(){
    echo "run-csmith.sh --sim SIM_BINARY [--run RUN_AMT] [--parallel PARALLEL_INSTANCES] [--seed SEED] [--withdebugext] [--nodebug]"
    echo "    --sim -s SIM_BINARY                   is the simulator to test spike against"
    echo "    --run -r RUN_AMT                      is the amount of times to run the csmith tests"
    echo "                                          defaults to infinity"
    echo "    --parallel -p PARALLEL_INSTANCES      is the amount of instances to spawn in parallel"
    echo "                                          defaults to one instance"
    echo "    --seed -e SEED                        runs a single test with the seed specified"
    echo "                                          ignores all other parameters"
    echo "    --withdebugext -d                     run debug version of simulator (used for when"
    echo "                                          main sim is not debug version)"
    echo "                                          (just appends -debug to sim name)"
    echo "    --nodebug -n                          just error when there is a sim mismatch (no vpd)"
    echo "    -k                                    run tests with the proxy kernel (slower, but"
    echo "                                          uses virtual memory)"
}

# Exit everything on one ctrl+c
trap kill_group SIGINT
kill_group(){
    echo ""
    echo "[ALL] Killing instances."
    kill 0
}

# Run the csmith test once
#
# Args:
#   $1 instance that this test is running on
#   $2 seed to run the test with
run_once () {
    BASE_NAME=$OUTPUT_DIR/$TEST_NAME-$1-$2

    echo "[$1] Running csmith test with seed=$2"
    csmith --seed $2 > $BASE_NAME.c

    # Build both a RISCV binary and normal binary

    # Test x86-64 first
    gcc -I$RISCV/include/csmith-2.4.0 -w $BASE_NAME.c -o $BASE_NAME.bin
    timeout 1s ./$BASE_NAME.bin | awk '{print tolower($0)}' > $BASE_NAME.host.out
    RV=$?
    if [ $RV -ne 0 ]; then
        echo "[$1] x86-64 binary timed out. Discard and start over."
        rm $BASE_NAME.*
        return 0
    fi

    # Test RISCV spike version
    if [ $PK == false ]; then
        riscv64-unknown-elf-gcc -w -I./$SRC_DIR -DPREALLOCATE=1 -mcmodel=medany -static -std=gnu99 -O2 -ffast-math -fno-common -o $BASE_NAME.riscv $BASE_NAME.c $SRC_DIR/syscalls.c $SRC_DIR/crt.S -static -nostdlib -nostartfiles -lm -lgcc -T $SRC_DIR/link.ld -I$RISCV/include/csmith-2.4.0
        timeout --foreground 10s spike $BASE_NAME.riscv 1> $BASE_NAME.spike.out 2> $BASE_NAME.spike.log
    else
        riscv64-unknown-elf-gcc $BASE_NAME.c -I$RISCV/include/csmith-2.4.0 -o $BASE_NAME.riscv -w
        timeout --foreground 1m spike pk $BASE_NAME.riscv 1> $BASE_NAME.spike.out 2> $BASE_NAME.spike.log
    fi
    RV=$?
    if [ $RV -ne 0 ]; then
        echo "[$1] Spike timed out. Discard and start over."
        rm $BASE_NAME.*
        return 0
    fi

    # Compare x86-64 and Spike
    cmp -s <(tr [a-z] [A-Z] <$BASE_NAME.spike.out) <(tr [a-z] [A-Z] <$BASE_NAME.host.out)
    RV=$?
    if [ $RV -ne 0 ]; then
        echo "[$1] Spike produces wrong result compared to x86-64 binary. Discard and start over."
        rm $BASE_NAME.*
        return 0
    fi

    # Compare simulator output versus spike
    if [ $PK == false ]; then
        timeout 15m $SIM $BASE_NAME.riscv 1> $BASE_NAME.sim.out 2> $BASE_NAME.sim.log
    else
        timeout 120m $SIM pk $BASE_NAME.riscv +verbose +vcdplusfile=$BASE_NAME.vpd 1> $BASE_NAME.sim.out 2> $BASE_NAME.sim.log
    fi
    RV=$?
    if [ $RV == 124 ]; then
        echo "[$1] Simulator timed out. Discard and start over."
        rm $BASE_NAME.*
        return 0
    fi

<<<<<<< HEAD
    # cleanup output
    sed -i "/UART/d" $BASE_NAME.sim.out
    cmp -s $BASE_NAME.sim.out $BASE_NAME.spike.out
=======
    cmp -s <(grep checksum $BASE_NAME.sim.out) $BASE_NAME.spike.out
>>>>>>> a26504f3
    RV=$?
    if [ $RV -ne 0 ]; then
        echo "[$1] Simulator produced wrong result."
        if [ $NDEBUG == false ]; then
            if [ $WDEBUG_EXT == true ]; then
                ${SIM}-debug $BASE_NAME.riscv +verbose +vcdplusfile=$BASE_NAME.vpd 1> $BASE_NAME.sim.out 2> $BASE_NAME.sim.log
            else
                $SIM $BASE_NAME.riscv +verbose +vcdplusfile=$BASE_NAME.vpd 1> $BASE_NAME.sim.out 2> $BASE_NAME.sim.log
            fi
            echo "[$1]  Vpd of error file:     $BASE_NAME.vpd"
            echo "[$1]  Simulator output file: $BASE_NAME.sim.out"
            echo "[$1]  Simulator log file:    $BASE_NAME.sim.log"
        fi
        kill_group
    else
        echo "[$1] Simulator and spike agree."
        rm $BASE_NAME.*
        return 0
    fi
}

# Run the test for a certain amount of times
# Also setup a random seed
#
# Args:
#   $1 instance that this is running on
run() {
    if [ $SEED == -1 ]; then
        if [ $RUN_AMT == -1 ]; then
            while true;
            do
                SEED=$(od -N 4 -t uL -An /dev/urandom | tr -d " ")
                run_once $1 $SEED
            done
        else
            for j in `seq 1 $RUN_AMT`;
            do
                SEED=$(od -N 4 -t uL -An /dev/urandom | tr -d " ")
                run_once $1 $SEED
            done
        fi
    else
        run_once $1 $SEED
    fi
}

# Parse arguments
while [ "$1" != "" ];
do
    case $1 in
        -s | --sim )        shift
                            SIM=$1
                            ;;
        -k | --pk )         PK=true
                            ;;
        -r | --run )        shift
                            RUN_AMT=$1
                            ;;
        -p | --parallel )   shift
                            P_INST=$1
                            ;;
        -e | --seed )       shift
                            SEED=$1
                            ;;
        --withdebugext | -d ) WDEBUG_EXT=true
                            ;;
        --nodebug | -n )    NDEBUG=true
                            ;;
        -h | --help )       usage
                            exit 0
    esac
    shift
done

# Start of script
if [ -z "$SIM" ]; then
    echo "Forgot simulator binary."
    usage
    exit 1
fi

if [ $SEED == -1 ]; then
    if [ $RUN_AMT == -1 ]; then
        echo "Spawning $P_INST instance(s), running csmith infinite times"
    else
        echo "Spawning $P_INST instance(s), running csmith $RUN_AMT times"
    fi

    for i in `seq 1 $P_INST`;
    do
        run $i &
    done
    wait
else
    RUN_AMT=1
    run 1
    wait
fi<|MERGE_RESOLUTION|>--- conflicted
+++ resolved
@@ -99,13 +99,7 @@
         return 0
     fi
 
-<<<<<<< HEAD
-    # cleanup output
-    sed -i "/UART/d" $BASE_NAME.sim.out
-    cmp -s $BASE_NAME.sim.out $BASE_NAME.spike.out
-=======
     cmp -s <(grep checksum $BASE_NAME.sim.out) $BASE_NAME.spike.out
->>>>>>> a26504f3
     RV=$?
     if [ $RV -ne 0 ]; then
         echo "[$1] Simulator produced wrong result."
